--- conflicted
+++ resolved
@@ -90,19 +90,6 @@
         )
 
         # Run RM-CLEAN on the spectrum
-<<<<<<< HEAD
-        outdict, arrdict = do_RMclean_1D.run_rmclean(mDict=mDict,
-                                                     aDict=aDict,
-                                                     cutoff=cutoff,
-                                                     maxIter=maxIter,
-                                                     gain=gain,
-                                                     nBits=nBits,
-                                                     showPlots=showPlots,
-                                                     verbose=rm_verbose,
-                                                     prefixOut=prefix,
-                                                     saveFigures=savePlots
-                                                     )
-=======
         outdict, arrdict = do_RMclean_1D.run_rmclean(
             mDict=mDict,
             aDict=aDict,
@@ -114,7 +101,6 @@
             verbose=rm_verbose,
             saveFigures=savePlots,
         )
->>>>>>> 2a1b2b55
 
         # Save output
         do_RMclean_1D.saveOutput(outdict, arrdict, prefixOut=prefix, verbose=rm_verbose)
