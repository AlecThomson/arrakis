#!/usr/bin/env python
"""Utility functions"""
import dataclasses
import functools
import json
import logging as log
import os
import shlex
import stat
import subprocess
import time
import warnings
from dataclasses import asdict, dataclass, make_dataclass
from functools import partial
from glob import glob
from itertools import zip_longest
from os import name
from pathlib import Path
from typing import Any, Dict, List, Optional, Tuple, Union

import astropy.units as u
import dask
import dask.array as da
import dask.distributed as distributed
import numpy as np
import pymongo
from astropy.coordinates import SkyCoord
from astropy.coordinates.angles import dms_tuple, hms_tuple
from astropy.io import fits
from astropy.stats import akaike_info_criterion_lsq
from astropy.table import Table
from astropy.utils.exceptions import AstropyWarning
from astropy.wcs import WCS
from casacore.tables import table
from casatasks import listobs
from dask import delayed
from dask.delayed import Delayed
from dask.distributed import Client, get_client
from distributed.client import futures_of
from distributed.diagnostics.progressbar import ProgressBar
from distributed.utils import LoopRunner, is_kernel
from FRion.correct import find_freq_axis
from scipy.optimize import curve_fit
from scipy.stats import normaltest
from spectral_cube import SpectralCube
from spectral_cube.utils import SpectralCubeWarning
from tornado.ioloop import IOLoop
from tqdm.auto import tqdm, trange

warnings.filterwarnings(action="ignore", category=SpectralCubeWarning, append=True)
warnings.simplefilter("ignore", category=AstropyWarning)

print = functools.partial(print, flush=True)


def chi_squared(model: np.ndarray, data: np.ndarray, error: np.ndarray) -> float:
    """Calculate chi squared.

    Args:
        model (np.ndarray): Model flux.
        data (np.ndarray): Data flux.
        error (np.ndarray): Data error.

    Returns:
        np.ndarray: Chi squared.
    """
    return np.sum(((model - data) / error) ** 2)


<<<<<<< HEAD
def inspect_client(
    client: Union[distributed.Client, None] = None
) -> Tuple[str, int, int, u.Quantity, int, u.Quantity]:
    """_summary_

    Args:
        client (Union[distributed.Client,None]): Dask client to inspect.
            if None, will use the default client.

    Returns:
        Tuple[ str, int, int, u.Quantity, float, u.Quantity ]: addr, nworkers,
            nthreads, memory, threads_per_worker, memory_per_worker
    """
    """Inspect a client"""
    if client is None:
        client = get_client()
    log.debug(f"Client: {client}")
    info = client._scheduler_identity
    addr = info.get("address")
    workers = info.get("workers", {})
    nworkers = len(workers)
    nthreads = sum(w["nthreads"] for w in workers.values())
    memory = sum([w["memory_limit"] for w in workers.values()]) * u.byte
    threads_per_worker = nthreads // nworkers
    memory_per_worker = memory / nworkers
    return addr, nworkers, nthreads, memory, threads_per_worker, memory_per_worker


def beam_from_ms(ms: str) -> int:
    """Work out which beam is in this MS"""
    t = table(ms, readonly=True, ack=False)
    vis_feed = t.getcol("FEED1", 0, 1)
    beam = vis_feed[0]
    t.close()
    return beam

def field_idx_from_ms(ms: str) -> int:
    """Get the field from MS metadata"""
    obs = listobs(vis=ms, verbose=True)
    fields = [k for k in obs.keys() if "field_" in k]
    assert len(fields) == 1
    field = fields[0]
    idx = int(field.replace("field_", ""))
    return idx

def wsclean(
    mslist: list,
    use_mpi: bool,
    version: bool = False,
    j: int = None,
    parallel_gridding: int = None,
    parallel_reordering: int = None,
    no_work_on_master: bool = False,
    mem: float = None,
    abs_mem: float = None,
    verbose: bool = False,
    log_time: bool = False,
    quiet: bool = False,
    reorder: bool = False,
    no_reorder: bool = False,
    temp_dir: str = None,
    update_model_required: bool = False,
    no_update_model_required: bool = False,
    no_dirty: bool = False,
    save_first_residual: bool = False,
    save_weights: bool = False,
    save_uv: bool = False,
    reuse_psf: str = None,
    reuse_dirty: str = None,
    apply_primary_beam: bool = False,
    reuse_primary_beam: bool = False,
    use_differential_lofar_beam: bool = False,
    primary_beam_limit: float = None,
    mwa_path: str = None,
    save_psf_pb: bool = False,
    pb_grid_size: int = None,
    beam_model: str = None,
    beam_mode: str = None,
    beam_normalisation_mode: str = None,
    dry_run: bool = False,
    weight: str = None,
    super_weight: float = None,
    mf_weighting: bool = False,
    no_mf_weighting: bool = False,
    weighting_rank_filter: float = None,
    weighting_rank_filter_size: float = None,
    taper_gaussian: str = None,
    taper_tukey: float = None,
    taper_inner_tukey: float = None,
    taper_edge: float = None,
    taper_edge_tukey: float = None,
    use_weights_as_taper: bool = False,
    store_imaging_weights: bool = False,
    name: str = None,
    size: str = None,
    padding: float = None,
    scale: str = None,
    predict: bool = False,
    ws_continue: bool = False,
    subtract_model: bool = False,
    channels_out: int = None,
    shift: str = None,
    gap_channel_division: bool = False,
    channel_division_frequencies: str = None,
    nwlayers: int = None,
    nwlayers_factor: float = None,
    nwlayers_for_size: str = None,
    no_small_inversion: bool = False,
    small_inversion: bool = False,
    grid_mode: str = None,
    kernel_size: int = None,
    oversampling: int = None,
    make_psf: bool = False,
    make_psf_only: bool = False,
    visibility_weighting_mode: str = None,
    no_normalize_for_weighting: bool = False,
    baseline_averaging: float = None,
    simulate_noise: float = None,
    simulate_baseline_noise: str = None,
    direct_ft: bool = False,
    use_idg: bool = False,
    idg_mode: str = None,
    use_wgridder: bool = False,
    wgridder_accuracy: float = None,
    aterm_config: str = None,
    grid_with_beam: bool = False,
    beam_aterm_update: int = False,
    aterm_kernel_size: float = None,
    apply_facet_solutions: str = None,
    apply_facet_beam: bool = False,
    facet_beam_update: int = False,
    save_aterms: bool = False,
    pol: str = None,
    interval: str = None,
    intervals_out: int = None,
    even_timesteps: bool = False,
    odd_timesteps: bool = False,
    channel_range: str = None,
    field: str = None,
    spws: str = None,
    data_column: str = None,
    maxuvw_m: float = None,
    minuvw_m: float = None,
    maxuv_l: float = None,
    minuv_l: float = None,
    maxw: float = None,
    niter: int = None,
    nmiter: int = None,
    threshold: float = None,
    auto_threshold: float = None,
    auto_mask: float = None,
    local_rms: bool = False,
    local_rms_window: bool = False,
    local_rms_method: bool = False,
    gain: float = None,
    mgain: float = None,
    join_polarizations: bool = False,
    link_polarizations: str = None,
    facet_regions: str = None,
    join_channels: bool = False,
    spectral_correction: str = None,
    no_fast_subminor: bool = False,
    multiscale: bool = False,
    multiscale_scale_bias: bool = False,
    multiscale_max_scales: int = None,
    multiscale_scales: str = None,
    multiscale_shape: str = None,
    multiscale_gain: float = None,
    multiscale_convolution_padding: float = None,
    no_multiscale_fast_subminor: bool = False,
    python_deconvolution: str = None,
    iuwt: bool = False,
    iuwt_snr_test: bool = False,
    no_iuwt_snr_test: bool = False,
    moresane_ext: str = None,
    moresane_arg: str = None,
    moresane_sl: str = None,
    save_source_list: bool = False,
    clean_border: float = None,
    fits_mask: str = None,
    casa_mask: str = None,
    horizon_mask: str = None,
    no_negative: bool = False,
    negative: bool = False,
    stop_negative: bool = False,
    fit_spectral_pol: int = None,
    fit_spectral_log_pol: int = None,
    force_spectrum: str = None,
    deconvolution_channels: int = None,
    squared_channel_joining: bool = False,
    parallel_deconvolution: int = None,
    deconvolution_threads: int = None,
    restore: str = None,
    restore_list: str = None,
    beam_size: float = None,
    beam_shape: str = None,
    fit_beam: bool = False,
    no_fit_beam: bool = False,
    beam_fitting_size: float = None,
    theoretic_beam: bool = False,
    circular_beam: bool = False,
    elliptical_beam: bool = False,
) -> str:
    """Construct a wsclean command.
    If False or None is passed as a parameter, the parameter is not included
    in the command (i.e. wsclean will assume a default value).
    Args:
        mslist (list): List of MSs to be processed.
        use_mpi (bool): Use wsclean-mp for parallel processing.
        version (bool, optional): Print WSClean's version and exit.
            Defaults to False.
        j (int, optional): Specify number of computing threads to use,
            i.e., number of cpu cores that will be used.
            Default: use all cpu cores. to None.
        parallel_gridding (int, optional): Will execute multiple gridders
            simultaneously. This can make things faster in certain cases,
            but will increase memory usage. Defaults to None.
        parallel_reordering (int, optional): Process the reordering with
            multipliple threads. Defaults to None.
        no_work_on_master (bool, optional): In MPI runs, do not use the master
            for gridding. This may be useful if the resources such as memory
            of the master are limited. Defaults to False.
        mem (float, optional): Limit memory usage to the given fraction of the
            total system memory. This is an approximate value.
            Default: 100. Defaults to None.
        abs_mem (float, optional): Like -mem, but this specifies a fixed amount
            of memory in gigabytes. Defaults to None.
        verbose (bool, optional): Increase verbosity of output.
            Defaults to False.
        log_time (bool, optional): Add date and time to each line in the
            output. Defaults to False.
        quiet (bool, optional): Do not output anything but errors.
            Defaults to False.
        reorder (bool, optional): Force reordering of Measurement Set.
            This can be faster when the measurement set needs to be iterated
            several times, such as with many major iterations or in channel
            imaging mode. Default: only reorder when in channel imaging mode.
            Defaults to False.
        no_reorder (bool, optional): Disable reordering of Measurement Set.
            This can be faster when the measurement set needs to be iterated
            several times, such as with many major iterations or in channel
            imaging mode. Default: only reorder when in channel imaging mode.
            Defaults to False.
        temp_dir (str, optional): Set the temporary directory used when
            reordering files. Default: same directory as input measurement set.
            Defaults to None.
        update_model_required (bool, optional): Default. Defaults to False.
        no_update_model_required (bool, optional): These two options specify
            whether the model data column is required to contain valid model
            data after imaging. It can save time to not update the model data
            column. Defaults to False.
        no_dirty (bool, optional): Do not save the dirty image.
            Defaults to False.
        save_first_residual (bool, optional): Save the residual after the
            first iteration. Defaults to False.
        save_weights (bool, optional): Save the gridded weights in the a fits
            file named <image-prefix>-weights.fits. Defaults to False.
        save_uv (bool, optional): Save the gridded uv plane, i.e., the FFT of
            the residual image. The UV plane is complex, hence two images will
            be output: <prefix>-uv-real.fits and <prefix>-uv-imag.fits.
            Defaults to False.
        reuse_psf (str, optional): Load the psf(s) from the given prefix and
            skip the inversion for the psf image. Defaults to None.
        reuse_dirty (str, optional): Load the dirty from the given prefix and
            skip the inversion for the dirty image. Defaults to None.
        apply_primary_beam (bool, optional): Calculate and apply the primary
            beam and save images for the Jones components, with weighting
            identical to the weighting as used by the imager. Only available
            for instruments supported by EveryBeam. Defaults to False.
        reuse_primary_beam (bool, optional): If a primary beam image exists
            on disk, reuse those images. Defaults to False.
        use_differential_lofar_beam (bool, optional): Assume the visibilities
            have already been beam-corrected for the reference direction.
            By default, WSClean will use the information in the measurement
            set to determine if the differential beam should be applied for
            obtaining proper flux levels. Defaults to False.
        primary_beam_limit (float, optional): Level at which to trim the beam
            when performing image-based beam correction,. Default: 0.005.
            Defaults to None.
        mwa_path (str, optional): Set path where to find the MWA beam file(s).
            Defaults to None.
        save_psf_pb (bool, optional): When applying beam correction,
            also save the primary-beam corrected PSF image. Defaults to False.
        pb_grid_size (int, optional): Specify the grid size in number of
            pixels at which to evaluate the primary beam.
            Typically, the primary beam is calculated at a coarse resolution
            grid and interpolated, to reduce the time spent in evaluating the
            beam. This parameter controls the resolution of the grid at which
            to evaluate the primary beam. For rectangular images, pb-grid-size
            indicates the number of pixels along the shortest dimension.
            The total number of pixels in the primary beam grid thus amounts
            to:
                max(width, height) / min(width, height) * pb-grid-size**2.
            Default: 32. Defaults to None.
        beam_model (str, optional): Specify the beam model, only relevant for
            SKA and LOFAR. Available models are Hamaker, Lobes, OskarDipole,
            OskarSphericalWave. Input is case insensitive. Default is Hamaker
            for LOFAR and OskarSphericalWave for SKA. Defaults to None.
        beam_mode (str, optional): [DEBUGGING ONLY] Manually specify the
            beam mode. Only relevant for simulated SKA measurement sets.
            Available modes are array_factor, element and full. Input is case
            insensitive. Default is full. Defaults to None.
        beam_normalisation_mode (str, optional): [DEBUGGING ONLY]
            Manually specify the normalisation of the beam. Only relevant
            for simulated SKA measurement sets. Available modes are none,
            preapplied, full, and amplitude. Default is preapplied.
            Defaults to None.
        dry_run (bool, optional): Parses the command line and quits afterwards.
            No imaging is done. Defaults to False.
        weight (str, optional): Weightmode can be: natural, uniform, briggs.
            Default: uniform. When using Briggs' weighting, add the robustness
            parameter, like: "-weight briggs 0.5". Defaults to None.
        super_weight (float, optional): Increase the weight gridding box size,
            similar to Casa's superuniform weighting scheme. Default: 1.0
            The factor can be rational and can be less than one for subpixel
            weighting. Defaults to None.
        mf_weighting (bool, optional): In spectral mode, calculate the weights
            as if the image was made using MF. This makes sure that the sum of
            channel images equals the MF weights. Otherwise, the channel image
            will become a bit more naturally weighted. This is only relevant
            for weighting modes that require gridding (i.e., Uniform, Briggs').
            Default: off, unless -join-channels is specified.
            Defaults to False.
        no_mf_weighting (bool, optional): Opposite of -ms-weighting;
            can be used to turn off MF weighting in -join-channels mode.
            Defaults to False.
        weighting_rank_filter (float, optional): Filter the weights and set
            high weights to the local mean. The level parameter specifies the
            filter level; any value larger than level*localmean will be set to
            level*localmean. Defaults to None.
        weighting_rank_filter_size (float, optional): Set size of weighting
            rank filter. Default: 16. Defaults to None.
        taper_gaussian (str, optional): Taper the weights with a Gaussian
            function. This will reduce the contribution of long baselines.
            The beamsize is by default in asec, but a unit can be specified
            ("2amin"). Defaults to None.
        taper_tukey (float, optional): Taper the outer weights with a Tukey
            transition. Lambda specifies the size of the transition; use in
            combination with -maxuv-l. Defaults to None.
        taper_inner_tukey (float, optional): Taper the weights with a Tukey
            transition. Lambda specifies the size of the transition; use in
            combination with -minuv-l. Defaults to None.
        taper_edge (float, optional): Taper the weights with a rectangle,
            to keep a space of lambda between the edge and gridded
            visibilities. Defaults to None.
        taper_edge_tukey (float, optional): Taper the edge weights with a Tukey
            window. Lambda is the size of the Tukey transition. When
            -taper-edge is also specified, the Tukey transition starts inside
            the inner rectangle. Defaults to None.
        use_weights_as_taper (bool, optional): Will not use visibility weights
            when determining the imaging weights. This has the effect that e.g.
            uniform weighting can be modified by increasing the visibility
            weight of certain baselines. Without this option, uniform imaging
            weights absorb the visibility weight to make the weighting truly
            uniform. Defaults to False.
        store_imaging_weights (bool, optional): Will store the imaging weights
            in a column named 'IMAGING_WEIGHT_SPECTRUM'. Defaults to False.
        name (str, optional): Use image-prefix as prefix for output files.
            Default is 'wsclean'. Defaults to None.
        size (str, optional): Set the output image size in number of pixels
            (without padding). Defaults to None.
        padding (float, optional): Pad images by the given factor during
            inversion to avoid aliasing. Default: 1.2 (=20%). Defaults to None.
        scale (str, optional): Scale of a pixel. Default unit is degrees, but
            can be specificied, e.g. -scale 20asec. Default: 0.01deg.
            Defaults to None.
        predict (bool, optional): Only perform a single prediction for an
            existing image. Doesn't do any imaging or cleaning. The input
            images should have the same name as the model output images would
            have in normal imaging mode. Defaults to False.
        ws_continue (bool, optional): Will continue an earlier WSClean run.
            Earlier model images will be read and model visibilities will be
            subtracted to create the first dirty residual. CS should have been
            used in the earlier run, and model datashould have been written
            to the measurement set for this to work. Default: off.
            Defaults to False.
        subtract_model (bool, optional): Subtract the model from the
            data column in the first iteration. This can be used to reimage
            an already cleaned image, e.g. at a different resolution.
            Defaults to False.
        channels_out (int, optional): Splits the bandwidth and makes count
            nr. of images. Default: 1. Defaults to None.
        shift (str, optional): Shift the phase centre to the given location.
            The shift is along the tangential plane. Defaults to None.
        gap_channel_division (bool, optional): In case of irregular frequency
            spacing, this option can be used to not try and split channels to
            make the output channel bandwidth similar, but instead to split
            largest gaps first. Defaults to False.
        channel_division_frequencies (str, optional): Split the bandwidth at
            the specified frequencies (in Hz) before the normal bandwidth
            division is performed. This can e.g. be useful for imaging multiple
            bands with irregular number of channels. Defaults to None.
        nwlayers (int, optional): Number of w-layers to use. Default: minimum
            suggested #w-layers for first MS. Defaults to None.
        nwlayers_factor (float, optional): Use automatic calculation of the
            number of w-layers, but multiple that number by the given factor.
            This can e.g. be useful for increasing w-accuracy. Defaults to None.
        nwlayers_for_size (str, optional): Use the minimum suggested w-layers
            for an image of the given size. Can e.g. be used to increase
            accuracy when predicting small part of full image.
            Defaults to None.
        no_small_inversion (bool, optional): Perform inversion at the Nyquist
            resolution and upscale the image to the requested image size
            afterwards. This speeds up inversion considerably, but makes
            aliasing slightly worse. This effect is in most cases <1%.
            Default: on. Defaults to False.
        small_inversion (bool, optional): Perform inversion at the
            Nyquist resolution and upscale the image to the requested
            image size afterwards. This speeds up inversion considerably,
            but makes aliasing slightly worse. This effect is in most cases
            <1%. Default: on. Defaults to False.
        grid_mode (str, optional): Kernel and mode used for gridding:
            kb = Kaiser-Bessel (default with 7 pixels), nn = nearest neighbour
            (no kernel), more options: rect, kb-no-sinc, gaus, bn. Default: kb.
            Defaults to None.
        kernel_size (int, optional): Gridding antialiasing kernel size.
            Default: 7. Defaults to None.
        oversampling (int, optional): Oversampling factor used during gridding.
            Default: 63. Defaults to None.
        make_psf (bool, optional): Always make the psf, even when no cleaning
            is performed. Defaults to False.
        make_psf_only (bool, optional): Only make the psf, no images are made.
            Defaults to False.
        visibility_weighting_mode (str, optional): Specify visibility weighting
            modi. Affects how the weights (normally) stored in WEIGHT_SPECTRUM
            column are applied. Useful for estimating e.g. EoR power spectra
            errors. Normally one would use this in combination with
            -no-normalize-for-weighting. Defaults to None.
        no_normalize_for_weighting (bool, optional): Disable the normalization
            for the weights, which makes the PSF's peak one.
            See -visibility-weighting-mode. Only useful with natural weighting.
            Defaults to False.
        baseline_averaging (float, optional): Enable baseline-dependent
            averaging. The specified size is in number of wavelengths
            (i.e., uvw-units). One way to calculate this is with
                <baseline in nr. of lambdas> * 2pi *
                <acceptable integration in s> / (24*60*60).
            Defaults to None.
        simulate_noise (float, optional): Will replace every visibility by a
            Gaussian distributed value with given standard deviation before
            imaging. Defaults to None.
        simulate_baseline_noise (str, optional): Like -simulate-noise, but the
            stddevs are provided per baseline, in a text file with antenna1 and
            antenna2 indices and the stddev per line, separated by spaces,
            e.g. "0 1 3.14". Defaults to None.
        direct_ft (bool, optional): Do not grid the visibilities on the uv
            grid, but instead perform a fully accurate direct
            Fourier transform (slow!). Defaults to False.
        use_idg (bool, optional): Use the 'image-domain gridder'
            (Van der Tol et al.) to do the inversions and predictions.
            Defaults to False.
        idg_mode (str, optional): Sets the IDG mode. Default: cpu. Hybrid is
            recommended when a GPU is available. Defaults to None.
        use_wgridder (bool, optional): Use the w-gridding gridder developed by
            Martin Reinecke. Defaults to False.
        wgridder_accuracy (float, optional): Set the w-gridding accuracy.
            Default: 1e-4 Useful range: 1e-2 to 1e-. Defaults to None.
        aterm_config (str, optional): Specify a parameter set describing how
            a-terms should be applied. Please refer to the documentation for
            details of the configuration file format. Applying a-terms is only
            possible when IDG is enabled. Defaults to None.
        grid_with_beam (bool, optional): Apply a-terms to correct for the
            primary beam. This is only possible when IDG is enabled.
            Defaults to False.
        beam_aterm_update (int, optional): Set the ATerm update time in
            seconds. The default is every 300 seconds. It also sets the
            interval over which to calculate the primary beam when using
            -apply-primary-beam when not gridding with the beam.
            Defaults to False.
        aterm_kernel_size (float, optional): Kernel size reserved for aterms
            by IDG. Defaults to None.
        apply_facet_solutions (str, optional): Apply solutions from the
            provided (h5) file per facet when gridding facet based images.
            Provided file is assumed to be in H5Parm format. Filename is
            followed by a comma separated list of strings specifying which sol
            tabs from the provided H5Parm file are used. Defaults to None.
        apply_facet_beam (bool, optional): Apply beam gains to facet center
            when gridding facet based image. Defaults to False.
        facet_beam_update (int, optional): Set the facet beam update time in
            seconds. The default is every 120 seconds. Defaults to False.
        save_aterms (bool, optional): Output a fits file for every aterm
            update, containing the applied image for every station.
            Defaults to False.
        pol (str, optional): Default: 'I'.
            Possible values: XX, XY, YX, YY, I, Q, U, V, RR, RL, LR or LL
            (case insensitive). It is allowed but not necessary to separate
            with commas, e.g.: 'xx,xy,yx,yy'.Two or four polarizations can be
            joinedly cleaned (see '-joinpolarizations'), but this is not the
            default. I, Q, U and V polarizations will be directly calculated
            from the visibilities, which might require correction to get to
            real IQUV values. The 'xy' polarization will output both a real
            and an imaginary image, which allows calculating true Stokes
            polarizations for those telescopes. Defaults to None.
        interval (str, optional): Only image the given time interval. Indices
            specify the timesteps, end index is exclusive. Default: image all
            time steps. Defaults to None.
        intervals_out (int, optional): Number of intervals to image inside the
            selected global interval. Default: . Defaults to None.
        even_timesteps (bool, optional): Only select even timesteps. Can be
            used together with -odd-timesteps to determine noise values.
            Defaults to False.
        odd_timesteps (bool, optional): Only select odd timesteps.
            Defaults to False.
        channel_range (str, optional): Only image the given channel range.
            Indices specify channel indices, end index is exclusive.
            Default: image all channels. Defaults to None.
        field (str, optional): Image the given field id(s). A comma-separated
            list of field ids can be provided. When multiple fields are given,
            all fields should have the same phase centre.
            Specifying '-field all' will image all fields in the
            measurement set. Default: first field (id 0). Defaults to None.
        spws (str, optional): Selects only the spws given in the list. list
            should be a comma-separated list of integers. Default: all spws.
            Defaults to None.
        data_column (str, optional): Default: CORRECTED_DATA if it exists,
            otherwise DATA will be used. Defaults to None.
        maxuvw_m (float, optional): Set the min max uv distance in lambda.
            Defaults to None.
        minuvw_m (float, optional): Set the max baseline distance in meters.
            Defaults to None.
        maxuv_l (float, optional): Set the min max uv distance in lambda.
            Defaults to None.
        minuv_l (float, optional): Set the max uv distance in lambda.
            Defaults to None.
        maxw (float, optional): Do not grid visibilities with a w-value
            higher than the given percentage of the max w, to save speed.
            Default: grid everythin. Defaults to None.
        niter (int, optional): Maximum number of clean iterations to perform.
            Default: 0 (=no cleaning). Defaults to None.
        nmiter (int, optional): Maximum number of major clean
            (inversion/prediction) iterations. Default: 20.A value of 0 means
            no limit. Defaults to None.
        threshold (float, optional): Stopping clean thresholding in Jy.
            Default: 0.0. Defaults to None.
        auto_threshold (float, optional): Estimate noise level using a robust
            estimator and stop at sigma x stddev. Defaults to None.
        auto_mask (float, optional): Construct a mask from found components
            and when a threshold of sigma is reached, continue cleaning with
            the mask down to the normal threshold. Defaults to None.
        local_rms (bool, optional): Instead of using a single RMS for auto
            thresholding/masking, use a spatially varying RMS image.
            Defaults to False.
        local_rms_window (bool, optional): Size of window for creating the
            RMS background map, in number of PSFs. Default: 25 psfs.
            Defaults to False.
        local_rms_method (bool, optional): Either 'rms'
            (default, uses sliding window RMS) or 'rms-with-min'
            (use max(window rms, 0.3 x window min)). Defaults to False.
        gain (float, optional): Cleaning gain: Ratio of peak that will be
            subtracted in each iteration. Default: 0.1. Defaults to None.
        mgain (float, optional): Cleaning gain for major iterations: Ratio of
            peak that will be subtracted in each major iteration.
            To use major iterations, 0.85 is a good value.
            Default: 1.0. Defaults to None.
        join_polarizations (bool, optional): Perform deconvolution by
            searching for peaks in the sum of squares of the polarizations,
            but subtract components from the individual images. Only possible
            when imaging two or four Stokes or linear parameters.
            Default: off. Defaults to False.
        link_polarizations (str, optional): Links all polarizations to be
            cleaned from the given list: components are found in the given
            list, but cleaned from all polarizations.  Defaults to None.
        facet_regions (str, optional): Split the image into facets using the
            facet regions defined in  the facets.reg file. Default: off.
            Defaults to None.
        join_channels (bool, optional): Perform deconvolution by searching for
            peaks in the MF image, but subtract components from individual
            channels. This will turn on mf-weighting by default.
            Default: off. Defaults to False.
        spectral_correction (str, optional): Enable correction of the given
            spectral function inside deconvolution. This can e.g. avoid
            downweighting higher frequencies because of reduced flux density.
            1st term is total flux, 2nd is si, 3rd curvature, etc.
            Example: -spectral-correction 150e6 83.084,-0.699,-0.110
            Defaults to None.
        no_fast_subminor (bool, optional): Do not use the subminor loop
            optimization during (non-multiscale) cleaning.
            Default: use the optimization. Defaults to False.
        multiscale (bool, optional): Clean on different scales.
            This is a new algorithm. Default: off. This parameter invokes the
            optimized multiscale algorithm published by Offringa & Smirnov
            (2017). Defaults to False.
        multiscale_scale_bias (bool, optional): Parameter to prevent cleaning
            small scales in the large-scale iterations. A lower bias will give
            more focus to larger scales. Default: 0.6 Defaults to False.
        multiscale_max_scales (int, optional): Set the maximum number of scales
            that WSClean should use in multiscale cleaning. Only relevant when
            -multiscale-scales is not set. Default: unlimited.
            Defaults to None.
        multiscale_scales (str, optional): Sets a list of scales to use in
            multi-scale cleaning. If unset, WSClean will select the delta
            (zero) scale, scales starting at four times the synthesized PSF,
            and increase by a factor of two until the maximum scale is reached
            or the maximum number of scales is reached.
            Example: -multiscale-scales 0,5,12.5 Defaults to None.
        multiscale_shape (str, optional): Sets the shape function used during
            multi-scale clean. Either 'tapered-quadratic' (default) or
            'gaussian'. Defaults to None.
        multiscale_gain (float, optional): Size of step made in the subminor
            loop of multi-scale. Default currently 0.2, but shows sign of
            instability. A value of 0.1 might be more stable. Defaults to None.
        multiscale_convolution_padding (float, optional): Size of zero-padding
            for convolutions during the multi-scale cleaning.
            Default: 1.1 Defaults to None.
        no_multiscale_fast_subminor (bool, optional): Disable the
            'fast subminor loop' optimization, that will only search a part of
            the image during the multi-scale subminor loop. The optimization
            is on by default. Defaults to False.
        python_deconvolution (str, optional): Run a custom deconvolution
            algorithm written in Python. See manual for the interface.
            Defaults to None.
        iuwt (bool, optional): Use the IUWT deconvolution algorithm.
            Defaults to False.
        iuwt_snr_test (bool, optional): Stop IUWT when the SNR decreases.
            This might help limitting divergence, but can occasionally also
            stop the algorithm too early. Default: no SNR test.
            Defaults to False.
        no_iuwt_snr_test (bool, optional): Do not stop IUWT when the SNR
            decreases. This might help limitting divergence, but can
            occasionally also stop the algorithm too early.
            Default: no SNR test. Defaults to False.
        moresane_ext (str, optional): Use the MoreSane deconvolution algorithm,
            installed at the specified location. Defaults to None.
        moresane_arg (str, optional): Pass the specified arguments to moresane.
            Note that multiple parameters have to be enclosed in quotes.
            Defaults to None.
        moresane_sl (str, optional): MoreSane --sigmalevel setting for each
            major loop iteration. Useful to start at high levels and go down
            with subsequent loops, e.g. 20,10,5 Defaults to None.
        save_source_list (bool, optional): Saves the found clean components
            as a BBS/DP3 text sky model. This parameter enables Gaussian shapes
            during multi-scale cleaning (-multiscale-shape gaussian).
            Defaults to False.
        clean_border (float, optional): Set the border size in which no
            cleaning is performed, in percentage of the width/height of the
            image. With an image size of 1000 and clean border of 1%,
            each border is 10 pixels. Default: 0% Defaults to None.
        fits_mask (str, optional): Use the specified fits-file as mask during
            cleaning. Defaults to None.
        casa_mask (str, optional): Use the specified CASA mask as mask
        during cleaning. Defaults to None.
        horizon_mask (str, optional): Use a mask that avoids cleaning emission
            beyond the horizon. Distance is an angle (e.g. "5deg") that
            (when positive) decreases the size of the mask to stay further away
            from the horizon. Defaults to None.
        no_negative (bool, optional): Do not allow negative components during
            cleaning. Not the default. Defaults to False.
        negative (bool, optional): Default on: opposite of -nonegative.
            Defaults to False.
        stop_negative (bool, optional): Stop on negative components.
            Not the default. Defaults to False.
        fit_spectral_pol (int, optional): Fit a polynomial over frequency to
            each clean component. This has only effect when the channels are
            joined with -join-channels. Defaults to None.
        fit_spectral_log_pol (int, optional): Like fit-spectral-pol, but fits
            a logarithmic polynomial over frequency instead. Defaults to None.
        force_spectrum (str, optional): Uses the fits file to force spectral
            indices (or other/more terms)during the deconvolution.
            Defaults to None.
        deconvolution_channels (int, optional): Decrease the number of channels
            as specified by -channels-out to the given number for
            deconvolution. Only possible in combination with one of the
            -fit-spectral options. Proper residuals/restored images will
            only be returned when mgain < 1. Defaults to None.
        squared_channel_joining (bool, optional): Use with -join-channels to
            perform peak finding in the sum of squared values over channels,
            instead of the normal sum. This is useful for imaging QU
            polarizations with non-zero rotation measures, for which the normal
             sum is insensitive. Defaults to False.
        parallel_deconvolution (int, optional): Deconvolve subimages in
            parallel. Subimages will be at most of the given size.
            Defaults to None.
        deconvolution_threads (int, optional): Number of threads to use during
            deconvolution. On machines with a large nr of cores, this may be
             used to decrease the memory usage. Defaults to None.
        restore (str, optional): Restore the model image onto the residual
            image and save it in output image. By default, the beam parameters
             are read from the residual image. If this parameter is given,
              wsclean will do the restoring and then exit:
            no cleaning is performed. Defaults to None.
        restore_list (str, optional): Restore a source list onto the residual
            image and save it in output image. Except for the model input
            format, this parameter behaves equal to -restore. Defaults to None.
        beam_size (float, optional): Set a circular beam size (FWHM) in arcsec
            for restoring the clean components. This is the same as
            -beam-shape <size> <size> 0. Defaults to None.
        beam_shape (str, optional): Set the FWHM beam shape for restoring the
            clean components. Defaults units for maj and min are arcsec, and
            degrees for PA. Can be overriden,
            e.g. '-beam-shape 1amin 1amin 3deg'.
            Default: shape of PSF. Defaults to None.
        fit_beam (bool, optional): Determine beam shape by fitting the PSF
            (default if PSF is made). Defaults to False.
        no_fit_beam (bool, optional): Do not determine beam shape from the PSF.
            Defaults to False.
        beam_fitting_size (float, optional): Use a fitting box the size of
            <factor> times the theoretical beam size for fitting a Gaussian
            to the PSF. Defaults to None.
        theoretic_beam (bool, optional): Write the beam in output fits files as
            calculated from the longest projected baseline. This method results
            in slightly less accurate beam size/integrated fluxes, but provides
             a beam size without making the PSF for quick imaging.
             Default: off. Defaults to False.
        circular_beam (bool, optional): Force the beam to be circular:
            bmin will be set to bmaj. Defaults to False.
        elliptical_beam (bool, optional): Allow the beam to be elliptical.
            Default. Defaults to False.
    Returns:
        str: WSClean command
    """

    arguments = locals()
    mslist = arguments.pop("mslist")
    use_mpi = arguments.pop("use_mpi")
    # Check for MPI
    if use_mpi:
        command = f"mpirun wsclean-mp"
    else:
        command = f"wsclean "

    # Check for square channels and multiscale
    if arguments["squared_channel_joining"] and arguments["multiscale"]:
        log.info("CAUTION - square channel joining and multiscale is unstable!")

    for key, value in arguments.items():
        if type(value) is bool:
            if value:
                command += f" -{key.replace('_', '-')}"
        if type(value) is str or type(value) is int or type(value) is float:
            if "ws_" in key:  # Catch for ws_continue command
                key.replace("ws_", "")
            command += f" -{key.replace('_','-')} {value}"
    command += f" {' '.join(mslist)}"
    return command


def best_aic_func(aics, n_param):
=======
def best_aic_func(aics: np.ndarray, n_param: np.ndarray) -> Tuple[float, int, int]:
>>>>>>> a921e465
    """Find the best AIC for a set of AICs using Occam's razor."""
    # Find the best AIC
    best_aic_idx = np.nanargmin(aics)
    best_aic = aics[best_aic_idx]
    best_n = n_param[best_aic_idx]
    log.debug(f"Lowest AIC is {best_aic}, with {best_n} params.")
    # Check if lower have diff < 2 in AIC
    aic_abs_diff = np.abs(aics - best_aic)
    bool_min_idx = np.zeros_like(aics).astype(bool)
    bool_min_idx[best_aic_idx] = True
    potential_idx = (aic_abs_diff[~bool_min_idx] < 2) & (
        n_param[~bool_min_idx] < best_n
    )
    if any(potential_idx):
        best_n = np.min(n_param[~bool_min_idx][potential_idx])
        best_aic_idx = np.where(n_param == best_n)[0][0]
        best_aic = aics[best_aic_idx]
        log.debug(
            f"Model within 2 of lowest AIC found. Occam says to take AIC of {best_aic}, with {best_n} params."
        )
    return best_aic, best_n, best_aic_idx


# Stolen from GLEAM-X - thanks Uncle Timmy!
def power_law(nu: np.ndarray, norm: float, alpha: float, ref_nu: float) -> np.ndarray:
    """A power law model.

    Args:
        nu (np.ndarray): Frequency array.
        norm (float): Reference flux.
        alpha (float): Spectral index.
        ref_nu (float): Reference frequency.

    Returns:
        np.ndarray: Model flux.
    """
    return norm * (nu / ref_nu) ** alpha


def flat_power_law(nu: np.ndarray, norm: float, ref_nu: float) -> np.ndarray:
    """A flat power law model.

    Args:
        nu (np.ndarray): Frequency array.
        norm (float): Reference flux.
        ref_nu (float): Reference frequency.

    Returns:
        np.ndarray: Model flux.
    """
    x = ref_nu * np.ones_like(nu)
    return norm * x


def curved_power_law(
    nu: np.ndarray, norm: float, alpha: float, beta: float, ref_nu: float
) -> np.ndarray:
    """A curved power law model.

    Args:
        nu (np.ndarray): Frequency array.
        norm (float): Reference flux.
        alpha (float): Spectral index.
        beta (float): Spectral curvature.
        ref_nu (float): Reference frequency.

    Returns:
        np.ndarray: Model flux.
    """
    x = nu / ref_nu
    power = alpha + beta * np.log10(x)
    return norm * x**power


def fit_pl(
    freq: np.ndarray, flux: np.ndarray, fluxerr: np.ndarray, nterms: int
) -> dict:
    """Perform a power law fit to a spectrum.

    Args:
        freq (np.ndarray): Frequency array.
        flux (np.ndarray): Flux array.
        fluxerr (np.ndarray): Error array.
        nterms (int): Number of terms to use in the fit.

    Returns:
        dict: Best fit parameters.
    """
    try:
        goodchan = np.logical_and(
            np.isfinite(flux), np.isfinite(fluxerr)
        )  # Ignore NaN channels!
        ref_nu = np.nanmean(freq[goodchan])
        p0_long = (np.median(flux[goodchan]), -0.8, 0.0)
        model_func_dict = {
            0: partial(flat_power_law, ref_nu=ref_nu),
            1: partial(power_law, ref_nu=ref_nu),
            2: partial(curved_power_law, ref_nu=ref_nu),
        }

        # Initialise the save dict
        save_dict = {
            n: {} for n in range(nterms + 1)
        }  # type: Dict[int, Dict[str, Any]]
        for n in range(nterms + 1):
            p0 = p0_long[: n + 1]
            save_dict[n]["aics"] = np.nan
            save_dict[n]["params"] = np.ones_like(p0) * np.nan
            save_dict[n]["errors"] = np.ones_like(p0) * np.nan
            save_dict[n]["models"] = np.ones_like(freq)
            save_dict[n]["highs"] = np.ones_like(freq)
            save_dict[n]["lows"] = np.ones_like(freq)
            # 4 possible flags
            save_dict[n]["fit_flags"] = {
                "is_negative": True,
                "is_not_finite": True,
                "is_not_normal": True,
                "is_close_to_zero": True,
            }

        # Now iterate over the number of terms
        for n in range(nterms + 1):
            p0 = p0_long[: n + 1]
            model_func = model_func_dict[n]
            try:
                fit_res = curve_fit(
                    model_func,
                    freq[goodchan],
                    flux[goodchan],
                    p0=p0,
                    sigma=fluxerr[goodchan],
                    absolute_sigma=True,
                )
            except RuntimeError:
                log.critical(f"Failed to fit {n}-term power law")
                continue

            best, covar = fit_res
            model_arr = model_func(freq, *best)
            model_high = model_func(freq, *(best + np.sqrt(np.diag(covar))))
            model_low = model_func(freq, *(best - np.sqrt(np.diag(covar))))
            model_err = model_high - model_low
            ssr = np.sum((flux[goodchan] - model_arr[goodchan]) ** 2)
            aic = akaike_info_criterion_lsq(ssr, len(p0), goodchan.sum())

            # Save the results
            save_dict[n]["aics"] = aic
            save_dict[n]["params"] = best
            save_dict[n]["errors"] = np.sqrt(np.diag(covar))
            save_dict[n]["models"] = model_arr
            save_dict[n]["highs"] = model_high
            save_dict[n]["lows"] = model_low

            # Calculate the flags
            # Flag if model is negative
            is_negative = (model_arr < 0).any()
            if is_negative:
                log.warning(f"Stokes I flag: Model {n} is negative")
            # Flag if model is NaN or Inf
            is_not_finite = ~np.isfinite(model_arr).all()
            if is_not_finite:
                log.warning(f"Stokes I flag: Model {n} is not finite")
            # # Flag if model and data are statistically different
            residuals = flux[goodchan] - model_arr[goodchan]
            # Assume errors on resdiuals are the same as the data
            # i.e. assume the model has no error
            residuals_err = fluxerr[goodchan]
            residuals_norm = residuals / residuals_err
            # Test if the residuals are normally distributed
<<<<<<< HEAD
            ks,pval = normaltest(residuals_norm)
            is_not_normal = pval < 1e-6 # 1 in a million chance of being unlucky
            if is_not_normal:
                log.warning(f"Stokes I flag: Model {n} is not normally distributed - {pval=}, {ks=}")

            # This is the old method, which is not as good as the new one above.
            # is_low_snr = (model_arr[goodchan] < fluxerr[goodchan]).any()
            # if is_low_snr:
                # log.warning(f"Stokes I flag: Model {n} is low SNR")
            fit_flag = any(
                [
                    is_negative,
                    is_not_finite,
                    is_not_normal,
                    # is_low_snr,
                ]
            )
            fit_flags.append(fit_flag)
=======
            ks, pval = normaltest(residuals_norm)
            is_not_normal = pval < 1e-6  # 1 in a million chance of being unlucky
            if is_not_normal:
                log.warning(
                    f"Stokes I flag: Model {n} is not normally distributed - {pval=}, {ks=}"
                )

            # Test if model is close to 0 within 1 sigma
            is_close_to_zero = (model_arr[goodchan] / fluxerr[goodchan] < 1).any()
            if is_close_to_zero:
                log.warning(f"Stokes I flag: Model {n} is close (1sigma) to 0")
            fit_flag = {
                "is_negative": is_negative,
                "is_not_finite": is_not_finite,
                "is_not_normal": is_not_normal,
                "is_close_to_zero": is_close_to_zero,
            }
            save_dict[n]["fit_flags"] = fit_flag
>>>>>>> a921e465
            log.debug(f"{n}: {aic}")

        # Now find the best model
        best_aic, best_n, best_aic_idx = best_aic_func(
            np.array([save_dict[n]["aics"] for n in range(nterms + 1)]),
            np.array([n for n in range(nterms + 1)]),
        )
        log.debug(f"Best fit: {best_n}, {best_aic}")
        best_p = save_dict[best_n]["params"]
        best_e = save_dict[best_n]["errors"]
        best_m = save_dict[best_n]["models"]
        best_f = model_func_dict[best_n]
<<<<<<< HEAD
        best_flag = fit_flags[best_n]
        best_h = highs[best_n]
        best_l = lows[best_n]
=======
        best_flag = save_dict[best_n]["fit_flags"]
        best_h = save_dict[best_n]["highs"]
        best_l = save_dict[best_n]["lows"]
>>>>>>> a921e465
        chi_sq = chi_squared(
            model=best_m[goodchan],
            data=flux[goodchan],
            error=fluxerr[goodchan],
        )
        chi_sq_red = chi_sq / (goodchan.sum() - len(best_p))
        return dict(
            best_n=best_n,
            best_p=best_p,
            best_e=best_e,
            best_m=best_m,
            best_h=best_h,
            best_l=best_l,
            best_f=best_f,
            fit_flag=best_flag,
            ref_nu=ref_nu,
            chi_sq=chi_sq,
            chi_sq_red=chi_sq_red,
        )
    except Exception as e:
        log.critical(f"Failed to fit power law: {e}")
        return dict(
            best_n=np.nan,
            best_p=[np.nan],
            best_e=[np.nan],
            best_m=np.ones_like(freq),
            best_h=np.ones_like(freq),
            best_l=np.ones_like(freq),
            best_f=None,
            fit_flag={
                "is_negative": True,
                "is_not_finite": True,
                "is_not_normal": True,
                "is_close_to_zero": True,
            },
            ref_nu=np.nan,
            chi_sq=np.nan,
            chi_sq_red=np.nan,
        )


# stolen from https://stackoverflow.com/questions/32954486/zip-iterators-asserting-for-equal-length-in-python
def zip_equal(*iterables):
    sentinel = object()
    for combo in zip_longest(*iterables, fillvalue=sentinel):
        if sentinel in combo:
            raise ValueError("Iterables have different lengths")
        yield combo


def chunk_dask(
    outputs: list,
    batch_size: int = 10_000,
    task_name="",
    progress_text="",
    verbose=True,
) -> list:
    client = get_client()
    chunk_outputs = []
    for i in trange(
        0, len(outputs), batch_size, desc=f"Chunking {task_name}", disable=(not verbose)
    ):
        outputs_chunk = outputs[i : i + batch_size]
        futures = client.persist(outputs_chunk)
        # dumb solution for https://github.com/dask/distributed/issues/4831
        if i == 0:
            log.debug("I sleep!")
            time.sleep(10)
            log.debug("I awake!")
        tqdm_dask(futures, desc=progress_text, disable=(not verbose))
        chunk_outputs.extend(futures)
    return chunk_outputs


def latexify(fig_width=None, fig_height=None, columns=1):
    """Set up matplotlib's RC params for LaTeX plotting.
    Call this before plotting a figure.

    Parameters
    ----------
    fig_width : float, optional, inches
    fig_height : float,  optional, inches
    columns : {1, 2}
    """
    from math import sqrt

    import matplotlib
    import matplotlib.pyplot as plt
    import numpy as np
    import pandas as pd

    # code adapted from http://www.scipy.org/Cookbook/Matplotlib/LaTeX_Examples
    # Width and max height in inches for IEEE journals taken from
    # computer.org/cms/Computer.org/Journal%20templates/transactions_art_guide.pdf

    assert columns in [1, 2]

    if fig_width is None:
        fig_width = 3.39 if columns == 1 else 6.9  # width in inches

    if fig_height is None:
        golden_mean = (sqrt(5) - 1.0) / 2.0  # Aesthetic ratio
        fig_height = fig_width * golden_mean  # height in inches

    MAX_HEIGHT_INCHES = 8.0
    if fig_height > MAX_HEIGHT_INCHES:
        print(
            "WARNING: fig_height too large:"
            + fig_height
            + "so will reduce to"
            + MAX_HEIGHT_INCHES
            + "inches."
        )
        fig_height = MAX_HEIGHT_INCHES

    params = {
        "backend": "pdf",
        "axes.labelsize": 8,  # fontsize for x and y labels (was 10)
        "axes.titlesize": 8,
        "font.size": 8,  # was 10
        "legend.fontsize": 8,  # was 10
        "xtick.labelsize": 8,
        "ytick.labelsize": 8,
        "text.usetex": False,
        "figure.figsize": [fig_width, fig_height],
        "font.family": "serif",
    }

    matplotlib.rcParams.update(params)


def delayed_to_da(list_of_delayed: List[Delayed], chunk: int = None) -> da.Array:
    """Convert list of delayed arrays to a dask array

    Args:
        list_of_delayed (List[delayed]): List of delayed objects
        chunk (int, optional): Chunksize to use. Defaults to None.

    Returns:
        da.Array: Dask array
    """
    sample = list_of_delayed[0].compute()
    dim = (len(list_of_delayed),) + sample.shape
    if chunk is None:
        c_dim = dim
    else:
        c_dim = (chunk,) + sample.shape
    darray_list = [
        da.from_delayed(lazy, dtype=sample.dtype, shape=sample.shape)
        for lazy in list_of_delayed
    ]
    darray = da.stack(darray_list, axis=0).reshape(dim).rechunk(c_dim)

    return darray


def yes_or_no(question: str) -> bool:
    """Ask a yes or no question via input()

    Args:
        question (str): Question to ask

    Returns:
        bool: True for yes, False for no
    """
    while "Please answer 'y' or 'n'":
        reply = str(input(question + " (y/n): ")).lower().strip()
        if reply[:1] == "y":
            ret = True
        if reply[:1] == "n":
            ret = False
    return ret


def fix_header(cutout_header: fits.Header, original_header: fits.Header) -> fits.Header:
    """Make cutout header the same as original header

    Args:
        cutout_header (fits.Header): Cutout header
        original_header (fits.Header): Original header

    Returns:
        fits.Header: Fixed header
    """
    axis_cut = find_freq_axis(cutout_header)
    axis_orig = find_freq_axis(original_header)
    fixed_header = cutout_header.copy()
    if axis_cut != axis_orig:
        for key, val in cutout_header.items():
            if key[-1] == str(axis_cut):
                fixed_header[f"{key[:-1]}{axis_orig}"] = val
                fixed_header[key] = original_header[key]

    return fixed_header


def deg_to_hms(deg: float) -> hms_tuple:
    """Convert degree to hms without astropy.

    Args:
        deg (float): Decimal degrees

    Returns:
        hms_tuple: HMS, like coord.ra.hms
    """
    h_per_d = 24 / 360
    hours = deg * h_per_d
    hour = float(int(hours))
    minutes = (hours - hour) * 60
    minute = float(int(minutes))
    seconds = (minutes - minute) * 60
    return hms_tuple(hour, minute, seconds)


def deg_to_dms(deg: float) -> dms_tuple:
    """Convert degree to hms without astropy.

    Args:
        deg (float): Decimal degrees

    Returns:
        hms_tuple: DMS, like coord.dec.dms
    """
    degree = float(int(deg))
    minutes = (deg - degree) * 60
    minute = float(int(minutes))
    seconds = (minutes - minute) * 60
    return dms_tuple(degree, minute, seconds)


def coord_to_string(coord: SkyCoord) -> Tuple[str, str]:
    """Convert coordinate to string without astropy

    Args:
        coord (SkyCoord): Coordinate

    Returns:
        Tuple[str,str]: Tuple of RA string, Dec string
    """
    ra = coord.ra
    dec = coord.dec

    ra_hms = deg_to_hms(ra.value)
    dec_dms = deg_to_dms(dec.value)

    ra_str = f"{ra_hms.h:02.0f}:{ra_hms.m:02.0f}:{ra_hms.s:06.3f}"
    dec_str = f"{dec_dms.d:02.0f}:{abs(dec_dms.m):02.0f}:{abs(dec_dms.s):05.2f}"
    return ra_str, dec_str


def test_db(
    host: str, username: str = None, password: str = None, verbose=True
) -> None:
    """Test connection to MongoDB

    Args:
        host (str): Mongo host IP.
        username (str, optional): Mongo username. Defaults to None.
        password (str, optional): Mongo password. Defaults to None.
        verbose (bool, optional): Verbose output. Defaults to True.

    Raises:
        Exception: If connection fails.
    """
    log.info("Testing MongoDB connection...")
    # default connection (ie, local)
    with pymongo.MongoClient(
        host=host,
        connect=False,
        username=username,
        password=password,
        authMechanism="SCRAM-SHA-256",
    ) as dbclient:  # type: pymongo.MongoClient
        try:
            dbclient.list_database_names()
        except pymongo.errors.ServerSelectionTimeoutError:
            raise Exception("Please ensure 'mongod' is running")
        else:
            log.info("MongoDB connection succesful!")


def get_db(
    host: str, username: str = None, password: str = None
) -> Tuple[
    pymongo.collection.Collection,
    pymongo.collection.Collection,
    pymongo.collection.Collection,
]:
    """Get MongoDBs

    Args:
        host (str): Mongo host IP.
        username (str, optional): Username. Defaults to None.
        password (str, optional): Password. Defaults to None.

    Returns:
        Tuple[pymongo.Collection, pymongo.Collection, pymongo.Collection]: beams_col, island_col, comp_col
    """
    dbclient = pymongo.MongoClient(
        host=host,
        connect=False,
        username=username,
        password=password,
        authMechanism="SCRAM-SHA-256",
    )  # type: pymongo.MongoClient
    mydb = dbclient["spiceracs"]  # Create/open database
    comp_col = mydb["components"]  # Create/open collection
    island_col = mydb["islands"]  # Create/open collection
    beams_col = mydb["beams"]  # Create/open collection
    return beams_col, island_col, comp_col


def get_field_db(
    host: str, username=None, password=None
) -> pymongo.collection.Collection:
    """Get MongoDBs

    Args:
        host (str): Mongo host IP.
        username (str, optional): Username. Defaults to None.
        password (str, optional): Password. Defaults to None.

    Returns:
        pymongo.Collection: beams_col, island_col, comp_col
    """
    dbclient = pymongo.MongoClient(
        host=host,
        connect=False,
        username=username,
        password=password,
        authMechanism="SCRAM-SHA-256",
    )  # type: pymongo.MongoClient
    mydb = dbclient["spiceracs"]  # Create/open database
    field_col = mydb["fields"]  # Create/open collection
    return field_col


# stolen from https://github.com/tqdm/tqdm/issues/278
class TqdmProgressBar(ProgressBar):
    """Tqdm for Dask"""

    def __init__(
        self,
        keys,
        scheduler=None,
        interval="100ms",
        loop=None,
        complete=True,
        start=True,
        **tqdm_kwargs,
    ):
        super(TqdmProgressBar, self).__init__(keys, scheduler, interval, complete)
        self.tqdm = tqdm(keys, **tqdm_kwargs)
        self.loop = loop or IOLoop()

        if start:
            loop_runner = LoopRunner(self.loop)
            loop_runner.run_sync(self.listen)

    def _draw_bar(self, remaining, all, **kwargs):
        update_ct = (all - remaining) - self.tqdm.n
        self.tqdm.update(update_ct)

    def _draw_stop(self, **kwargs):
        self.tqdm.close()


def tqdm_dask(futures: distributed.Future, **kwargs) -> None:
    """Tqdm for Dask futures"""
    futures = futures_of(futures)
    if not isinstance(futures, (set, list)):
        futures = [futures]
    TqdmProgressBar(futures, **kwargs)


def port_forward(port: int, target: str) -> None:
    """Forward ports to local host

    Args:
        port (int): port to forward
        target (str): Target host
    """
    log.info(f"Forwarding {port} from localhost to {target}")
    cmd = f"ssh -N -f -R {port}:localhost:{port} {target}"
    command = shlex.split(cmd)
    output = subprocess.Popen(command)


def try_mkdir(dir_path: str, verbose=True):
    """Create directory if it doesn't exist

    Args:
        dir_path (str): Path to directory
        verbose (bool, optional): Verbose output. Defaults to True.
    """
    # Create output dir if it doesn't exist
    try:
        os.mkdir(dir_path)
        log.info(f"Made directory '{dir_path}'.")
    except FileExistsError:
        log.info(f"Directory '{dir_path}' exists.")


def try_symlink(src: str, dst: str, verbose=True):
    """Create symlink if it doesn't exist

    Args:
        src (str): Source path
        dst (str): Destination path
        verbose (bool, optional): Verbose output. Defaults to True.
    """
    # Create output dir if it doesn't exist
    try:
        os.symlink(src, dst)
        log.info(f"Made symlink '{dst}'.")
    except FileExistsError:
        log.info(f"Symlink '{dst}' exists.")


def head2dict(h: fits.Header) -> Dict[str, Any]:
    """Convert FITS header to a dict.

    Writes a cutout, as stored in source_dict, to disk. The file location
    should already be specified in source_dict. This format is intended
    for parallel use with pool.map syntax.

    Args:
        h: An astropy FITS header.

    Returns:
        data (dict): The FITS head converted to a dict.

    """
    data = {}
    for c in h.__dict__["_cards"]:
        if c[0] == "":
            continue
        data[c[0]] = c[1]
    return data


class MyEncoder(json.JSONEncoder):
    """Cutom JSON encorder.

    Parses the data stored in source_dict to JSON without
    errors.

    """

    def default(self, obj):  # pylint: disable=E0202
        if isinstance(obj, np.integer):
            return int(obj)
        elif isinstance(obj, np.floating):
            return float(obj)
        elif isinstance(obj, np.complex):
            return (obj.real, obj.imag)
        elif isinstance(obj, np.ndarray):
            return obj.tolist()
        elif isinstance(obj, fits.Header):
            return head2dict(obj)
        elif dataclasses.is_dataclass(obj):
            return dataclasses.asdict(obj)
        else:
            return super(MyEncoder, self).default(obj)


def cpu_to_use(max_cpu: int, count: int) -> int:
    """Find number of cpus to use.

    Find the right number of cpus to use when dividing up a task, such
    that there are no remainders.

    Args:
        max_cpu (int): Maximum number of cores to use for a process.
        count (int): Number of tasks.

    Returns:
        Maximum number of cores to be used that divides into the number

    """
    factors = []
    for i in range(1, count + 1):
        if count % i == 0:
            factors.append(i)
    factors_arr = np.array(factors)
    return np.max(factors_arr[factors_arr <= max_cpu])


def getfreq(cube: str, outdir: str = None, filename: str = None):
    """Get list of frequencies from FITS data.

    Gets the frequency list from a given cube. Can optionally save
    frequency list to disk.

    Args:
        cube (str): File to get spectral axis from.

    Kwargs:
        outdir (str): Where to save the output file. If not given, data
            will not be saved to disk.

        filename (str): Name of frequency list file. Requires 'outdir'
            to also be specified.

        verbose (bool): Whether to print messages.

    Returns:
        freq (list): Frequencies of each channel in the input cube.

    """
    with fits.open(cube, memmap=True, mode="denywrite") as hdulist:
        hdu = hdulist[0]
        data = hdu.data
    wcs = WCS(hdu)
    freq = wcs.spectral.pixel_to_world(np.arange(data.shape[0]))  # Type: u.Quantity

    # Write to file if outdir is specified
    if outdir is None:
        return freq  # Type: u.Quantity
    else:
        if outdir[-1] == "/":
            outdir = outdir[:-1]
        if filename is None:
            outfile = f"{outdir}/frequencies.txt"
        else:
            outfile = f"{outdir}/{filename}"
        log.info(f"Saving to {outfile}")
        np.savetxt(outfile, np.array(freq))
        return freq, outfile  # Type: Tuple[u.Quantity, str]


def gettable(tabledir: str, keyword: str, verbose=True) -> Tuple[Table, str]:
    """Get a table from a directory given a keyword to glob.

    Args:
        tabledir (str): Directory.
        keyword (str): Keyword to glob for.
        verbose (bool, optional): Verbose output. Defaults to True.

    Returns:
        Tuple[Table, str]: Table and it's file location.
    """
    if tabledir[-1] == "/":
        tabledir = tabledir[:-1]
    # Glob out the necessary files
    files = glob(f"{tabledir}/*.{keyword}*.xml")  # Selvay VOTab
    filename = files[0]
    log.info(f"Getting table data from {filename}...")

    # Get selvay data from VOTab
    table = Table.read(filename, format="votable")
    table = table.to_pandas()
    str_df = table.select_dtypes([object])
    str_df = str_df.stack().str.decode("utf-8").unstack()
    for col in str_df:
        table[col] = str_df[col]
    return table, filename


def getdata(cubedir="./", tabledir="./", mapdata=None, verbose=True):
    """Get the spectral and source-finding data.

    Args:
        cubedir: Directory containing data cubes in FITS format.
        tabledir: Directory containing Selavy results.
        mapdata: 2D FITS image which corresponds to Selavy table.

    Kwargs:
        verbose (bool): Whether to print messages.

    Returns:
        datadict (dict): Dictionary of necessary astropy tables and
            Spectral cubes.

    """
    if cubedir[-1] == "/":
        cubedir = cubedir[:-1]

    if tabledir[-1] == "/":
        tabledir = tabledir[:-1]
    # Glob out the necessary files
    # Data cubes
    icubes = glob(f"{cubedir}/image.restored.i.*contcube*linmos.fits")
    qcubes = glob(f"{cubedir}/image.restored.q.*contcube*linmos.fits")
    ucubes = glob(f"{cubedir}/image.restored.u.*contcube*linmos.fits")
    vcubes = glob(f"{cubedir}/image.restored.v.*contcube*linmos.fits")

    cubes = [icubes, qcubes, ucubes, vcubes]
    # Selavy images
    selavyfits = mapdata
    # Get selvay data from VOTab
    i_tab, voisle = gettable(tabledir, "islands", verbose=verbose)  # Selvay VOTab
    components, tablename = gettable(tabledir, "components", verbose=verbose)

    log.info(f"Getting spectral data from: {cubes}\n")
    log.info(f"Getting source location data from: {selavyfits}\n")

    # Read data using Spectral cube
    i_taylor = SpectralCube.read(selavyfits, mode="denywrite")
    wcs_taylor = WCS(i_taylor.header)
    i_cube = SpectralCube.read(icubes[0], mode="denywrite")
    wcs_cube = WCS(i_cube.header)
    q_cube = SpectralCube.read(qcubes[0], mode="denywrite")
    u_cube = SpectralCube.read(ucubes[0], mode="denywrite")
    if len(vcubes) != 0:
        v_cube = SpectralCube.read(vcubes[0], mode="denywrite")
    else:
        v_cube = None
    # Mask out using Stokes I == 0 -- seems to be the current fill value
    mask = ~(i_cube == 0 * u.jansky / u.beam)
    i_cube = i_cube.with_mask(mask)
    mask = ~(q_cube == 0 * u.jansky / u.beam)
    q_cube = q_cube.with_mask(mask)
    mask = ~(u_cube == 0 * u.jansky / u.beam)
    u_cube = u_cube.with_mask(mask)

    datadict = {
        "i_tab": i_tab,
        "i_tab_comp": components,
        "i_taylor": i_taylor,
        "wcs_taylor": wcs_taylor,
        "wcs_cube": wcs_cube,
        "i_cube": i_cube,
        "q_cube": q_cube,
        "u_cube": u_cube,
        "v_cube": v_cube,
        "i_file": icubes[0],
        "q_file": qcubes[0],
        "u_file": ucubes[0],
        "v_file": vcubes[0],
    }

    return datadict


class Error(OSError):
    pass


class SameFileError(Error):
    """Raised when source and destination are the same file."""


class SpecialFileError(OSError):
    """Raised when trying to do a kind of operation (e.g. copying) which is
    not supported on a special file (e.g. a named pipe)"""


class ExecError(OSError):
    """Raised when a command could not be executed"""


class ReadError(OSError):
    """Raised when an archive cannot be read"""


class RegistryError(Exception):
    """Raised when a registry operation with the archiving
    and unpacking registeries fails"""


def _samefile(src, dst):
    # Macintosh, Unix.
    if hasattr(os.path, "samefile"):
        try:
            return os.path.samefile(src, dst)
        except OSError:
            return False


def copyfile(src, dst, *, follow_symlinks=True, verbose=True):
    """Copy data from src to dst.

    If follow_symlinks is not set and src is a symbolic link, a new
    symlink will be created instead of copying the file it points to.

    """
    if _samefile(src, dst):
        raise SameFileError("{!r} and {!r} are the same file".format(src, dst))

    for fn in [src, dst]:
        try:
            st = os.stat(fn)
        except OSError:
            # File most likely does not exist
            pass
        else:
            # XXX What about other special files? (sockets, devices...)
            if stat.S_ISFIFO(st.st_mode):
                raise SpecialFileError("`%s` is a named pipe" % fn)

    if not follow_symlinks and os.path.islink(src):
        os.symlink(os.readlink(src), dst)
    else:
        with open(src, "rb") as fsrc:
            with open(dst, "wb") as fdst:
                copyfileobj(fsrc, fdst, verbose=verbose)
    return dst


def copyfileobj(fsrc, fdst, length=16 * 1024, verbose=True):
    # copied = 0
    total = os.fstat(fsrc.fileno()).st_size
    with tqdm(
        total=total, disable=(not verbose), unit_scale=True, desc="Copying file"
    ) as pbar:
        while True:
            buf = fsrc.read(length)
            if not buf:
                break
            fdst.write(buf)
            copied = len(buf)
            pbar.update(copied)<|MERGE_RESOLUTION|>--- conflicted
+++ resolved
@@ -67,7 +67,6 @@
     return np.sum(((model - data) / error) ** 2)
 
 
-<<<<<<< HEAD
 def inspect_client(
     client: Union[distributed.Client, None] = None
 ) -> Tuple[str, int, int, u.Quantity, int, u.Quantity]:
@@ -805,9 +804,7 @@
 
 
 def best_aic_func(aics, n_param):
-=======
 def best_aic_func(aics: np.ndarray, n_param: np.ndarray) -> Tuple[float, int, int]:
->>>>>>> a921e465
     """Find the best AIC for a set of AICs using Occam's razor."""
     # Find the best AIC
     best_aic_idx = np.nanargmin(aics)
@@ -977,26 +974,6 @@
             residuals_err = fluxerr[goodchan]
             residuals_norm = residuals / residuals_err
             # Test if the residuals are normally distributed
-<<<<<<< HEAD
-            ks,pval = normaltest(residuals_norm)
-            is_not_normal = pval < 1e-6 # 1 in a million chance of being unlucky
-            if is_not_normal:
-                log.warning(f"Stokes I flag: Model {n} is not normally distributed - {pval=}, {ks=}")
-
-            # This is the old method, which is not as good as the new one above.
-            # is_low_snr = (model_arr[goodchan] < fluxerr[goodchan]).any()
-            # if is_low_snr:
-                # log.warning(f"Stokes I flag: Model {n} is low SNR")
-            fit_flag = any(
-                [
-                    is_negative,
-                    is_not_finite,
-                    is_not_normal,
-                    # is_low_snr,
-                ]
-            )
-            fit_flags.append(fit_flag)
-=======
             ks, pval = normaltest(residuals_norm)
             is_not_normal = pval < 1e-6  # 1 in a million chance of being unlucky
             if is_not_normal:
@@ -1015,7 +992,6 @@
                 "is_close_to_zero": is_close_to_zero,
             }
             save_dict[n]["fit_flags"] = fit_flag
->>>>>>> a921e465
             log.debug(f"{n}: {aic}")
 
         # Now find the best model
@@ -1028,15 +1004,9 @@
         best_e = save_dict[best_n]["errors"]
         best_m = save_dict[best_n]["models"]
         best_f = model_func_dict[best_n]
-<<<<<<< HEAD
-        best_flag = fit_flags[best_n]
-        best_h = highs[best_n]
-        best_l = lows[best_n]
-=======
         best_flag = save_dict[best_n]["fit_flags"]
         best_h = save_dict[best_n]["highs"]
         best_l = save_dict[best_n]["lows"]
->>>>>>> a921e465
         chi_sq = chi_squared(
             model=best_m[goodchan],
             data=flux[goodchan],
