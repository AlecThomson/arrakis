#!/usr/bin/env python
"""Utility functions"""
import dataclasses
import functools
import json
import logging as log
import os
import shlex
import stat
import subprocess
import time
import warnings
from dataclasses import asdict, dataclass, make_dataclass
from functools import partial
from glob import glob
from itertools import zip_longest
from os import name
from pathlib import Path
from typing import Any, Dict, List, Optional, Tuple, Union

import astropy.units as u
<<<<<<< HEAD
import functools
import subprocess
import shlex
import pymongo
import warnings
from astropy.utils.exceptions import AstropyWarning
from spectral_cube.utils import SpectralCubeWarning
from FRion.correct import find_freq_axis
from typing import Tuple, List, Dict, Any, Union, Optional
import dask
from dask import delayed
from dask.delayed import Delayed
from dask.distributed import get_client
=======
import dask
>>>>>>> c0f14430
import dask.array as da
import dask.distributed as distributed
import numpy as np
import pymongo
from astropy.coordinates import SkyCoord
from astropy.coordinates.angles import dms_tuple, hms_tuple
from astropy.io import fits
from astropy.stats import akaike_info_criterion_lsq
from astropy.table import Table
from astropy.utils.exceptions import AstropyWarning
from astropy.wcs import WCS
from dask import delayed
from dask.delayed import Delayed
from distributed.client import futures_of
from distributed.diagnostics.progressbar import ProgressBar
from distributed.utils import LoopRunner, is_kernel
from FRion.correct import find_freq_axis
from scipy.optimize import curve_fit
<<<<<<< HEAD
from functools import partial
from casacore.tables import table
=======
from spectral_cube import SpectralCube
from spectral_cube.utils import SpectralCubeWarning
from tornado.ioloop import IOLoop
from tqdm.auto import tqdm, trange
>>>>>>> c0f14430

warnings.filterwarnings(action="ignore", category=SpectralCubeWarning, append=True)
warnings.simplefilter("ignore", category=AstropyWarning)

print = functools.partial(print, flush=True)

def inspect_client(client: Union[distributed.Client,None] = None) -> Tuple[
    str, int, int, u.Quantity, int, u.Quantity
]:
    """_summary_

    Args:
        client (Union[distributed.Client,None]): Dask client to inspect.
            if None, will use the default client.

    Returns:
        Tuple[ str, int, int, u.Quantity, float, u.Quantity ]: addr, nworkers,
            nthreads, memory, threads_per_worker, memory_per_worker
    """
    """Inspect a client"""
    if client is None:
        client = get_client()
    log.debug(f"Client: {client}")
    info = client._scheduler_identity
    addr = info.get("address")
    workers = info.get("workers", {})
    nworkers = len(workers)
    nthreads = sum(w["nthreads"] for w in workers.values())
    memory = sum([w["memory_limit"] for w in workers.values()]) * u.byte
    threads_per_worker = nthreads // nworkers
    memory_per_worker = memory / nworkers
    return addr, nworkers, nthreads, memory, threads_per_worker, memory_per_worker


def beam_from_ms(ms: str) -> int:
    """ Work out which beam is in this MS """
    t = table(ms, readonly=True, ack=False)
    vis_feed = t.getcol("FEED1", 0, 1)
    beam = vis_feed[0]
    t.close()
    return beam


def wsclean(
    mslist: list,
    use_mpi: bool,
    version: bool = False,
    j: int = None,
    parallel_gridding: int = None,
    parallel_reordering: int = None,
    no_work_on_master: bool = False,
    mem: float = None,
    abs_mem: float = None,
    verbose: bool = False,
    log_time: bool = False,
    quiet: bool = False,
    reorder: bool = False,
    no_reorder: bool = False,
    temp_dir: str = None,
    update_model_required: bool = False,
    no_update_model_required: bool = False,
    no_dirty: bool = False,
    save_first_residual: bool = False,
    save_weights: bool = False,
    save_uv: bool = False,
    reuse_psf: str = None,
    reuse_dirty: str = None,
    apply_primary_beam: bool = False,
    reuse_primary_beam: bool = False,
    use_differential_lofar_beam: bool = False,
    primary_beam_limit: float = None,
    mwa_path: str = None,
    save_psf_pb: bool = False,
    pb_grid_size: int = None,
    beam_model: str = None,
    beam_mode: str = None,
    beam_normalisation_mode: str = None,
    dry_run: bool = False,
    weight: str = None,
    super_weight: float = None,
    mf_weighting: bool = False,
    no_mf_weighting: bool = False,
    weighting_rank_filter: float = None,
    weighting_rank_filter_size: float = None,
    taper_gaussian: str = None,
    taper_tukey: float = None,
    taper_inner_tukey: float = None,
    taper_edge: float = None,
    taper_edge_tukey: float = None,
    use_weights_as_taper: bool = False,
    store_imaging_weights: bool = False,
    name: str = None,
    size: str = None,
    padding: float = None,
    scale: str = None,
    predict: bool = False,
    ws_continue: bool = False,
    subtract_model: bool = False,
    channels_out: int = None,
    shift: str = None,
    gap_channel_division: bool = False,
    channel_division_frequencies: str = None,
    nwlayers: int = None,
    nwlayers_factor: float = None,
    nwlayers_for_size: str = None,
    no_small_inversion: bool = False,
    small_inversion: bool = False,
    grid_mode: str = None,
    kernel_size: int = None,
    oversampling: int = None,
    make_psf: bool = False,
    make_psf_only: bool = False,
    visibility_weighting_mode: str = None,
    no_normalize_for_weighting: bool = False,
    baseline_averaging: float = None,
    simulate_noise: float = None,
    simulate_baseline_noise: str = None,
    direct_ft: bool = False,
    use_idg: bool = False,
    idg_mode: str = None,
    use_wgridder: bool = False,
    wgridder_accuracy: float = None,
    aterm_config: str = None,
    grid_with_beam: bool = False,
    beam_aterm_update: int = False,
    aterm_kernel_size: float = None,
    apply_facet_solutions: str = None,
    apply_facet_beam: bool = False,
    facet_beam_update: int = False,
    save_aterms: bool = False,
    pol: str = None,
    interval: str = None,
    intervals_out: int = None,
    even_timesteps: bool = False,
    odd_timesteps: bool = False,
    channel_range: str = None,
    field: str = None,
    spws: str = None,
    data_column: str = None,
    maxuvw_m: float = None,
    minuvw_m: float = None,
    maxuv_l: float = None,
    minuv_l: float = None,
    maxw: float = None,
    niter: int = None,
    nmiter: int = None,
    threshold: float = None,
    auto_threshold: float = None,
    auto_mask: float = None,
    local_rms: bool = False,
    local_rms_window: bool = False,
    local_rms_method: bool = False,
    gain: float = None,
    mgain: float = None,
    join_polarizations: bool = False,
    link_polarizations: str = None,
    facet_regions: str = None,
    join_channels: bool = False,
    spectral_correction: str = None,
    no_fast_subminor: bool = False,
    multiscale: bool = False,
    multiscale_scale_bias: bool = False,
    multiscale_max_scales: int = None,
    multiscale_scales: str = None,
    multiscale_shape: str = None,
    multiscale_gain: float = None,
    multiscale_convolution_padding: float = None,
    no_multiscale_fast_subminor: bool = False,
    python_deconvolution: str = None,
    iuwt: bool = False,
    iuwt_snr_test: bool = False,
    no_iuwt_snr_test: bool = False,
    moresane_ext: str = None,
    moresane_arg: str = None,
    moresane_sl: str = None,
    save_source_list: bool = False,
    clean_border: float = None,
    fits_mask: str = None,
    casa_mask: str = None,
    horizon_mask: str = None,
    no_negative: bool = False,
    negative: bool = False,
    stop_negative: bool = False,
    fit_spectral_pol: int = None,
    fit_spectral_log_pol: int = None,
    force_spectrum: str = None,
    deconvolution_channels: int = None,
    squared_channel_joining: bool = False,
    parallel_deconvolution: int = None,
    deconvolution_threads: int = None,
    restore: str = None,
    restore_list: str = None,
    beam_size: float = None,
    beam_shape: str = None,
    fit_beam: bool = False,
    no_fit_beam: bool = False,
    beam_fitting_size: float = None,
    theoretic_beam: bool = False,
    circular_beam: bool = False,
    elliptical_beam: bool = False,
):
    """Construct a wsclean command.
    If False or None is passed as a parameter, the parameter is not included
    in the command (i.e. wsclean will assume a default value).
    Args:
        mslist (list): List of MSs to be processed.
        use_mpi (bool): Use wsclean-mp for parallel processing.
        version (bool, optional): Print WSClean's version and exit.
            Defaults to False.
        j (int, optional): Specify number of computing threads to use,
            i.e., number of cpu cores that will be used.
            Default: use all cpu cores. to None.
        parallel_gridding (int, optional): Will execute multiple gridders
            simultaneously. This can make things faster in certain cases,
            but will increase memory usage. Defaults to None.
        parallel_reordering (int, optional): Process the reordering with
            multipliple threads. Defaults to None.
        no_work_on_master (bool, optional): In MPI runs, do not use the master
            for gridding. This may be useful if the resources such as memory
            of the master are limited. Defaults to False.
        mem (float, optional): Limit memory usage to the given fraction of the
            total system memory. This is an approximate value.
            Default: 100. Defaults to None.
        abs_mem (float, optional): Like -mem, but this specifies a fixed amount
            of memory in gigabytes. Defaults to None.
        verbose (bool, optional): Increase verbosity of output.
            Defaults to False.
        log_time (bool, optional): Add date and time to each line in the
            output. Defaults to False.
        quiet (bool, optional): Do not output anything but errors.
            Defaults to False.
        reorder (bool, optional): Force reordering of Measurement Set.
            This can be faster when the measurement set needs to be iterated
            several times, such as with many major iterations or in channel
            imaging mode. Default: only reorder when in channel imaging mode.
            Defaults to False.
        no_reorder (bool, optional): Disable reordering of Measurement Set.
            This can be faster when the measurement set needs to be iterated
            several times, such as with many major iterations or in channel
            imaging mode. Default: only reorder when in channel imaging mode.
            Defaults to False.
        temp_dir (str, optional): Set the temporary directory used when
            reordering files. Default: same directory as input measurement set.
            Defaults to None.
        update_model_required (bool, optional): Default. Defaults to False.
        no_update_model_required (bool, optional): These two options specify
            whether the model data column is required to contain valid model
            data after imaging. It can save time to not update the model data
            column. Defaults to False.
        no_dirty (bool, optional): Do not save the dirty image.
            Defaults to False.
        save_first_residual (bool, optional): Save the residual after the
            first iteration. Defaults to False.
        save_weights (bool, optional): Save the gridded weights in the a fits
            file named <image-prefix>-weights.fits. Defaults to False.
        save_uv (bool, optional): Save the gridded uv plane, i.e., the FFT of
            the residual image. The UV plane is complex, hence two images will
            be output: <prefix>-uv-real.fits and <prefix>-uv-imag.fits.
            Defaults to False.
        reuse_psf (str, optional): Load the psf(s) from the given prefix and
            skip the inversion for the psf image. Defaults to None.
        reuse_dirty (str, optional): Load the dirty from the given prefix and
            skip the inversion for the dirty image. Defaults to None.
        apply_primary_beam (bool, optional): Calculate and apply the primary
            beam and save images for the Jones components, with weighting
            identical to the weighting as used by the imager. Only available
            for instruments supported by EveryBeam. Defaults to False.
        reuse_primary_beam (bool, optional): If a primary beam image exists
            on disk, reuse those images. Defaults to False.
        use_differential_lofar_beam (bool, optional): Assume the visibilities
            have already been beam-corrected for the reference direction.
            By default, WSClean will use the information in the measurement
            set to determine if the differential beam should be applied for
            obtaining proper flux levels. Defaults to False.
        primary_beam_limit (float, optional): Level at which to trim the beam
            when performing image-based beam correction,. Default: 0.005.
            Defaults to None.
        mwa_path (str, optional): Set path where to find the MWA beam file(s).
            Defaults to None.
        save_psf_pb (bool, optional): When applying beam correction,
            also save the primary-beam corrected PSF image. Defaults to False.
        pb_grid_size (int, optional): Specify the grid size in number of
            pixels at which to evaluate the primary beam.
            Typically, the primary beam is calculated at a coarse resolution
            grid and interpolated, to reduce the time spent in evaluating the
            beam. This parameter controls the resolution of the grid at which
            to evaluate the primary beam. For rectangular images, pb-grid-size
            indicates the number of pixels along the shortest dimension.
            The total number of pixels in the primary beam grid thus amounts
            to:
                max(width, height) / min(width, height) * pb-grid-size**2.
            Default: 32. Defaults to None.
        beam_model (str, optional): Specify the beam model, only relevant for
            SKA and LOFAR. Available models are Hamaker, Lobes, OskarDipole,
            OskarSphericalWave. Input is case insensitive. Default is Hamaker
            for LOFAR and OskarSphericalWave for SKA. Defaults to None.
        beam_mode (str, optional): [DEBUGGING ONLY] Manually specify the
            beam mode. Only relevant for simulated SKA measurement sets.
            Available modes are array_factor, element and full. Input is case
            insensitive. Default is full. Defaults to None.
        beam_normalisation_mode (str, optional): [DEBUGGING ONLY]
            Manually specify the normalisation of the beam. Only relevant
            for simulated SKA measurement sets. Available modes are none,
            preapplied, full, and amplitude. Default is preapplied.
            Defaults to None.
        dry_run (bool, optional): Parses the command line and quits afterwards.
            No imaging is done. Defaults to False.
        weight (str, optional): Weightmode can be: natural, uniform, briggs.
            Default: uniform. When using Briggs' weighting, add the robustness
            parameter, like: "-weight briggs 0.5". Defaults to None.
        super_weight (float, optional): Increase the weight gridding box size,
            similar to Casa's superuniform weighting scheme. Default: 1.0
            The factor can be rational and can be less than one for subpixel
            weighting. Defaults to None.
        mf_weighting (bool, optional): In spectral mode, calculate the weights
            as if the image was made using MF. This makes sure that the sum of
            channel images equals the MF weights. Otherwise, the channel image
            will become a bit more naturally weighted. This is only relevant
            for weighting modes that require gridding (i.e., Uniform, Briggs').
            Default: off, unless -join-channels is specified.
            Defaults to False.
        no_mf_weighting (bool, optional): Opposite of -ms-weighting;
            can be used to turn off MF weighting in -join-channels mode.
            Defaults to False.
        weighting_rank_filter (float, optional): Filter the weights and set
            high weights to the local mean. The level parameter specifies the
            filter level; any value larger than level*localmean will be set to
            level*localmean. Defaults to None.
        weighting_rank_filter_size (float, optional): Set size of weighting
            rank filter. Default: 16. Defaults to None.
        taper_gaussian (str, optional): Taper the weights with a Gaussian
            function. This will reduce the contribution of long baselines.
            The beamsize is by default in asec, but a unit can be specified
            ("2amin"). Defaults to None.
        taper_tukey (float, optional): Taper the outer weights with a Tukey
            transition. Lambda specifies the size of the transition; use in
            combination with -maxuv-l. Defaults to None.
        taper_inner_tukey (float, optional): Taper the weights with a Tukey
            transition. Lambda specifies the size of the transition; use in
            combination with -minuv-l. Defaults to None.
        taper_edge (float, optional): Taper the weights with a rectangle,
            to keep a space of lambda between the edge and gridded
            visibilities. Defaults to None.
        taper_edge_tukey (float, optional): Taper the edge weights with a Tukey
            window. Lambda is the size of the Tukey transition. When
            -taper-edge is also specified, the Tukey transition starts inside
            the inner rectangle. Defaults to None.
        use_weights_as_taper (bool, optional): Will not use visibility weights
            when determining the imaging weights. This has the effect that e.g.
            uniform weighting can be modified by increasing the visibility
            weight of certain baselines. Without this option, uniform imaging
            weights absorb the visibility weight to make the weighting truly
            uniform. Defaults to False.
        store_imaging_weights (bool, optional): Will store the imaging weights
            in a column named 'IMAGING_WEIGHT_SPECTRUM'. Defaults to False.
        name (str, optional): Use image-prefix as prefix for output files.
            Default is 'wsclean'. Defaults to None.
        size (str, optional): Set the output image size in number of pixels
            (without padding). Defaults to None.
        padding (float, optional): Pad images by the given factor during
            inversion to avoid aliasing. Default: 1.2 (=20%). Defaults to None.
        scale (str, optional): Scale of a pixel. Default unit is degrees, but
            can be specificied, e.g. -scale 20asec. Default: 0.01deg.
            Defaults to None.
        predict (bool, optional): Only perform a single prediction for an
            existing image. Doesn't do any imaging or cleaning. The input
            images should have the same name as the model output images would
            have in normal imaging mode. Defaults to False.
        ws_continue (bool, optional): Will continue an earlier WSClean run.
            Earlier model images will be read and model visibilities will be
            subtracted to create the first dirty residual. CS should have been
            used in the earlier run, and model datashould have been written
            to the measurement set for this to work. Default: off.
            Defaults to False.
        subtract_model (bool, optional): Subtract the model from the
            data column in the first iteration. This can be used to reimage
            an already cleaned image, e.g. at a different resolution.
            Defaults to False.
        channels_out (int, optional): Splits the bandwidth and makes count
            nr. of images. Default: 1. Defaults to None.
        shift (str, optional): Shift the phase centre to the given location.
            The shift is along the tangential plane. Defaults to None.
        gap_channel_division (bool, optional): In case of irregular frequency
            spacing, this option can be used to not try and split channels to
            make the output channel bandwidth similar, but instead to split
            largest gaps first. Defaults to False.
        channel_division_frequencies (str, optional): Split the bandwidth at
            the specified frequencies (in Hz) before the normal bandwidth
            division is performed. This can e.g. be useful for imaging multiple
            bands with irregular number of channels. Defaults to None.
        nwlayers (int, optional): Number of w-layers to use. Default: minimum
            suggested #w-layers for first MS. Defaults to None.
        nwlayers_factor (float, optional): Use automatic calculation of the
            number of w-layers, but multiple that number by the given factor.
            This can e.g. be useful for increasing w-accuracy. Defaults to None.
        nwlayers_for_size (str, optional): Use the minimum suggested w-layers
            for an image of the given size. Can e.g. be used to increase
            accuracy when predicting small part of full image.
            Defaults to None.
        no_small_inversion (bool, optional): Perform inversion at the Nyquist
            resolution and upscale the image to the requested image size
            afterwards. This speeds up inversion considerably, but makes
            aliasing slightly worse. This effect is in most cases <1%.
            Default: on. Defaults to False.
        small_inversion (bool, optional): Perform inversion at the
            Nyquist resolution and upscale the image to the requested
            image size afterwards. This speeds up inversion considerably,
            but makes aliasing slightly worse. This effect is in most cases
            <1%. Default: on. Defaults to False.
        grid_mode (str, optional): Kernel and mode used for gridding:
            kb = Kaiser-Bessel (default with 7 pixels), nn = nearest neighbour
            (no kernel), more options: rect, kb-no-sinc, gaus, bn. Default: kb.
            Defaults to None.
        kernel_size (int, optional): Gridding antialiasing kernel size.
            Default: 7. Defaults to None.
        oversampling (int, optional): Oversampling factor used during gridding.
            Default: 63. Defaults to None.
        make_psf (bool, optional): Always make the psf, even when no cleaning
            is performed. Defaults to False.
        make_psf_only (bool, optional): Only make the psf, no images are made.
            Defaults to False.
        visibility_weighting_mode (str, optional): Specify visibility weighting
            modi. Affects how the weights (normally) stored in WEIGHT_SPECTRUM
            column are applied. Useful for estimating e.g. EoR power spectra
            errors. Normally one would use this in combination with
            -no-normalize-for-weighting. Defaults to None.
        no_normalize_for_weighting (bool, optional): Disable the normalization
            for the weights, which makes the PSF's peak one.
            See -visibility-weighting-mode. Only useful with natural weighting.
            Defaults to False.
        baseline_averaging (float, optional): Enable baseline-dependent
            averaging. The specified size is in number of wavelengths
            (i.e., uvw-units). One way to calculate this is with
                <baseline in nr. of lambdas> * 2pi *
                <acceptable integration in s> / (24*60*60).
            Defaults to None.
        simulate_noise (float, optional): Will replace every visibility by a
            Gaussian distributed value with given standard deviation before
            imaging. Defaults to None.
        simulate_baseline_noise (str, optional): Like -simulate-noise, but the
            stddevs are provided per baseline, in a text file with antenna1 and
            antenna2 indices and the stddev per line, separated by spaces,
            e.g. "0 1 3.14". Defaults to None.
        direct_ft (bool, optional): Do not grid the visibilities on the uv
            grid, but instead perform a fully accurate direct
            Fourier transform (slow!). Defaults to False.
        use_idg (bool, optional): Use the 'image-domain gridder'
            (Van der Tol et al.) to do the inversions and predictions.
            Defaults to False.
        idg_mode (str, optional): Sets the IDG mode. Default: cpu. Hybrid is
            recommended when a GPU is available. Defaults to None.
        use_wgridder (bool, optional): Use the w-gridding gridder developed by
            Martin Reinecke. Defaults to False.
        wgridder_accuracy (float, optional): Set the w-gridding accuracy.
            Default: 1e-4 Useful range: 1e-2 to 1e-. Defaults to None.
        aterm_config (str, optional): Specify a parameter set describing how
            a-terms should be applied. Please refer to the documentation for
            details of the configuration file format. Applying a-terms is only
            possible when IDG is enabled. Defaults to None.
        grid_with_beam (bool, optional): Apply a-terms to correct for the
            primary beam. This is only possible when IDG is enabled.
            Defaults to False.
        beam_aterm_update (int, optional): Set the ATerm update time in
            seconds. The default is every 300 seconds. It also sets the
            interval over which to calculate the primary beam when using
            -apply-primary-beam when not gridding with the beam.
            Defaults to False.
        aterm_kernel_size (float, optional): Kernel size reserved for aterms
            by IDG. Defaults to None.
        apply_facet_solutions (str, optional): Apply solutions from the
            provided (h5) file per facet when gridding facet based images.
            Provided file is assumed to be in H5Parm format. Filename is
            followed by a comma separated list of strings specifying which sol
            tabs from the provided H5Parm file are used. Defaults to None.
        apply_facet_beam (bool, optional): Apply beam gains to facet center
            when gridding facet based image. Defaults to False.
        facet_beam_update (int, optional): Set the facet beam update time in
            seconds. The default is every 120 seconds. Defaults to False.
        save_aterms (bool, optional): Output a fits file for every aterm
            update, containing the applied image for every station.
            Defaults to False.
        pol (str, optional): Default: 'I'.
            Possible values: XX, XY, YX, YY, I, Q, U, V, RR, RL, LR or LL
            (case insensitive). It is allowed but not necessary to separate
            with commas, e.g.: 'xx,xy,yx,yy'.Two or four polarizations can be
            joinedly cleaned (see '-joinpolarizations'), but this is not the
            default. I, Q, U and V polarizations will be directly calculated
            from the visibilities, which might require correction to get to
            real IQUV values. The 'xy' polarization will output both a real
            and an imaginary image, which allows calculating true Stokes
            polarizations for those telescopes. Defaults to None.
        interval (str, optional): Only image the given time interval. Indices
            specify the timesteps, end index is exclusive. Default: image all
            time steps. Defaults to None.
        intervals_out (int, optional): Number of intervals to image inside the
            selected global interval. Default: . Defaults to None.
        even_timesteps (bool, optional): Only select even timesteps. Can be
            used together with -odd-timesteps to determine noise values.
            Defaults to False.
        odd_timesteps (bool, optional): Only select odd timesteps.
            Defaults to False.
        channel_range (str, optional): Only image the given channel range.
            Indices specify channel indices, end index is exclusive.
            Default: image all channels. Defaults to None.
        field (str, optional): Image the given field id(s). A comma-separated
            list of field ids can be provided. When multiple fields are given,
            all fields should have the same phase centre.
            Specifying '-field all' will image all fields in the
            measurement set. Default: first field (id 0). Defaults to None.
        spws (str, optional): Selects only the spws given in the list. list
            should be a comma-separated list of integers. Default: all spws.
            Defaults to None.
        data_column (str, optional): Default: CORRECTED_DATA if it exists,
            otherwise DATA will be used. Defaults to None.
        maxuvw_m (float, optional): Set the min max uv distance in lambda.
            Defaults to None.
        minuvw_m (float, optional): Set the max baseline distance in meters.
            Defaults to None.
        maxuv_l (float, optional): Set the min max uv distance in lambda.
            Defaults to None.
        minuv_l (float, optional): Set the max uv distance in lambda.
            Defaults to None.
        maxw (float, optional): Do not grid visibilities with a w-value
            higher than the given percentage of the max w, to save speed.
            Default: grid everythin. Defaults to None.
        niter (int, optional): Maximum number of clean iterations to perform.
            Default: 0 (=no cleaning). Defaults to None.
        nmiter (int, optional): Maximum number of major clean
            (inversion/prediction) iterations. Default: 20.A value of 0 means
            no limit. Defaults to None.
        threshold (float, optional): Stopping clean thresholding in Jy.
            Default: 0.0. Defaults to None.
        auto_threshold (float, optional): Estimate noise level using a robust
            estimator and stop at sigma x stddev. Defaults to None.
        auto_mask (float, optional): Construct a mask from found components
            and when a threshold of sigma is reached, continue cleaning with
            the mask down to the normal threshold. Defaults to None.
        local_rms (bool, optional): Instead of using a single RMS for auto
            thresholding/masking, use a spatially varying RMS image.
            Defaults to False.
        local_rms_window (bool, optional): Size of window for creating the
            RMS background map, in number of PSFs. Default: 25 psfs.
            Defaults to False.
        local_rms_method (bool, optional): Either 'rms'
            (default, uses sliding window RMS) or 'rms-with-min'
            (use max(window rms, 0.3 x window min)). Defaults to False.
        gain (float, optional): Cleaning gain: Ratio of peak that will be
            subtracted in each iteration. Default: 0.1. Defaults to None.
        mgain (float, optional): Cleaning gain for major iterations: Ratio of
            peak that will be subtracted in each major iteration.
            To use major iterations, 0.85 is a good value.
            Default: 1.0. Defaults to None.
        join_polarizations (bool, optional): Perform deconvolution by
            searching for peaks in the sum of squares of the polarizations,
            but subtract components from the individual images. Only possible
            when imaging two or four Stokes or linear parameters.
            Default: off. Defaults to False.
        link_polarizations (str, optional): Links all polarizations to be
            cleaned from the given list: components are found in the given
            list, but cleaned from all polarizations.  Defaults to None.
        facet_regions (str, optional): Split the image into facets using the
            facet regions defined in  the facets.reg file. Default: off.
            Defaults to None.
        join_channels (bool, optional): Perform deconvolution by searching for
            peaks in the MF image, but subtract components from individual
            channels. This will turn on mf-weighting by default.
            Default: off. Defaults to False.
        spectral_correction (str, optional): Enable correction of the given
            spectral function inside deconvolution. This can e.g. avoid
            downweighting higher frequencies because of reduced flux density.
            1st term is total flux, 2nd is si, 3rd curvature, etc.
            Example: -spectral-correction 150e6 83.084,-0.699,-0.110
            Defaults to None.
        no_fast_subminor (bool, optional): Do not use the subminor loop
            optimization during (non-multiscale) cleaning.
            Default: use the optimization. Defaults to False.
        multiscale (bool, optional): Clean on different scales.
            This is a new algorithm. Default: off. This parameter invokes the
            optimized multiscale algorithm published by Offringa & Smirnov
            (2017). Defaults to False.
        multiscale_scale_bias (bool, optional): Parameter to prevent cleaning
            small scales in the large-scale iterations. A lower bias will give
            more focus to larger scales. Default: 0.6 Defaults to False.
        multiscale_max_scales (int, optional): Set the maximum number of scales
            that WSClean should use in multiscale cleaning. Only relevant when
            -multiscale-scales is not set. Default: unlimited.
            Defaults to None.
        multiscale_scales (str, optional): Sets a list of scales to use in
            multi-scale cleaning. If unset, WSClean will select the delta
            (zero) scale, scales starting at four times the synthesized PSF,
            and increase by a factor of two until the maximum scale is reached
            or the maximum number of scales is reached.
            Example: -multiscale-scales 0,5,12.5 Defaults to None.
        multiscale_shape (str, optional): Sets the shape function used during
            multi-scale clean. Either 'tapered-quadratic' (default) or
            'gaussian'. Defaults to None.
        multiscale_gain (float, optional): Size of step made in the subminor
            loop of multi-scale. Default currently 0.2, but shows sign of
            instability. A value of 0.1 might be more stable. Defaults to None.
        multiscale_convolution_padding (float, optional): Size of zero-padding
            for convolutions during the multi-scale cleaning.
            Default: 1.1 Defaults to None.
        no_multiscale_fast_subminor (bool, optional): Disable the
            'fast subminor loop' optimization, that will only search a part of
            the image during the multi-scale subminor loop. The optimization
            is on by default. Defaults to False.
        python_deconvolution (str, optional): Run a custom deconvolution
            algorithm written in Python. See manual for the interface.
            Defaults to None.
        iuwt (bool, optional): Use the IUWT deconvolution algorithm.
            Defaults to False.
        iuwt_snr_test (bool, optional): Stop IUWT when the SNR decreases.
            This might help limitting divergence, but can occasionally also
            stop the algorithm too early. Default: no SNR test.
            Defaults to False.
        no_iuwt_snr_test (bool, optional): Do not stop IUWT when the SNR
            decreases. This might help limitting divergence, but can
            occasionally also stop the algorithm too early.
            Default: no SNR test. Defaults to False.
        moresane_ext (str, optional): Use the MoreSane deconvolution algorithm,
            installed at the specified location. Defaults to None.
        moresane_arg (str, optional): Pass the specified arguments to moresane.
            Note that multiple parameters have to be enclosed in quotes.
            Defaults to None.
        moresane_sl (str, optional): MoreSane --sigmalevel setting for each
            major loop iteration. Useful to start at high levels and go down
            with subsequent loops, e.g. 20,10,5 Defaults to None.
        save_source_list (bool, optional): Saves the found clean components
            as a BBS/DP3 text sky model. This parameter enables Gaussian shapes
            during multi-scale cleaning (-multiscale-shape gaussian).
            Defaults to False.
        clean_border (float, optional): Set the border size in which no
            cleaning is performed, in percentage of the width/height of the
            image. With an image size of 1000 and clean border of 1%,
            each border is 10 pixels. Default: 0% Defaults to None.
        fits_mask (str, optional): Use the specified fits-file as mask during
            cleaning. Defaults to None.
        casa_mask (str, optional): Use the specified CASA mask as mask
        during cleaning. Defaults to None.
        horizon_mask (str, optional): Use a mask that avoids cleaning emission
            beyond the horizon. Distance is an angle (e.g. "5deg") that
            (when positive) decreases the size of the mask to stay further away
            from the horizon. Defaults to None.
        no_negative (bool, optional): Do not allow negative components during
            cleaning. Not the default. Defaults to False.
        negative (bool, optional): Default on: opposite of -nonegative.
            Defaults to False.
        stop_negative (bool, optional): Stop on negative components.
            Not the default. Defaults to False.
        fit_spectral_pol (int, optional): Fit a polynomial over frequency to
            each clean component. This has only effect when the channels are
            joined with -join-channels. Defaults to None.
        fit_spectral_log_pol (int, optional): Like fit-spectral-pol, but fits
            a logarithmic polynomial over frequency instead. Defaults to None.
        force_spectrum (str, optional): Uses the fits file to force spectral
            indices (or other/more terms)during the deconvolution.
            Defaults to None.
        deconvolution_channels (int, optional): Decrease the number of channels
            as specified by -channels-out to the given number for
            deconvolution. Only possible in combination with one of the
            -fit-spectral options. Proper residuals/restored images will
            only be returned when mgain < 1. Defaults to None.
        squared_channel_joining (bool, optional): Use with -join-channels to
            perform peak finding in the sum of squared values over channels,
            instead of the normal sum. This is useful for imaging QU
            polarizations with non-zero rotation measures, for which the normal
             sum is insensitive. Defaults to False.
        parallel_deconvolution (int, optional): Deconvolve subimages in
            parallel. Subimages will be at most of the given size.
            Defaults to None.
        deconvolution_threads (int, optional): Number of threads to use during
            deconvolution. On machines with a large nr of cores, this may be
             used to decrease the memory usage. Defaults to None.
        restore (str, optional): Restore the model image onto the residual
            image and save it in output image. By default, the beam parameters
             are read from the residual image. If this parameter is given,
              wsclean will do the restoring and then exit:
            no cleaning is performed. Defaults to None.
        restore_list (str, optional): Restore a source list onto the residual
            image and save it in output image. Except for the model input
            format, this parameter behaves equal to -restore. Defaults to None.
        beam_size (float, optional): Set a circular beam size (FWHM) in arcsec
            for restoring the clean components. This is the same as
            -beam-shape <size> <size> 0. Defaults to None.
        beam_shape (str, optional): Set the FWHM beam shape for restoring the
            clean components. Defaults units for maj and min are arcsec, and
            degrees for PA. Can be overriden,
            e.g. '-beam-shape 1amin 1amin 3deg'.
            Default: shape of PSF. Defaults to None.
        fit_beam (bool, optional): Determine beam shape by fitting the PSF
            (default if PSF is made). Defaults to False.
        no_fit_beam (bool, optional): Do not determine beam shape from the PSF.
            Defaults to False.
        beam_fitting_size (float, optional): Use a fitting box the size of
            <factor> times the theoretical beam size for fitting a Gaussian
            to the PSF. Defaults to None.
        theoretic_beam (bool, optional): Write the beam in output fits files as
            calculated from the longest projected baseline. This method results
            in slightly less accurate beam size/integrated fluxes, but provides
             a beam size without making the PSF for quick imaging.
             Default: off. Defaults to False.
        circular_beam (bool, optional): Force the beam to be circular:
            bmin will be set to bmaj. Defaults to False.
        elliptical_beam (bool, optional): Allow the beam to be elliptical.
            Default. Defaults to False.
    Returns:
        str: WSClean command
    """

    arguments = locals()
    mslist = arguments.pop("mslist")
    use_mpi = arguments.pop("use_mpi")
    # Check for MPI
    if use_mpi:
        command = f"mpirun wsclean-mp"
    else:
        command = f"wsclean "

    # Check for square channels and multiscale
    if arguments["squared_channel_joining"] and arguments["multiscale"]:
        log.info("CAUTION - square channel joining and multiscale is unstable!")

    for key, value in arguments.items():
        if type(value) is bool:
            if value:
                command += f" -{key.replace('_', '-')}"
        if type(value) is str or type(value) is int or type(value) is float:
            if "ws_" in key: # Catch for ws_continue command
                key.replace("ws_", "")
            command += f" -{key.replace('_','-')} {value}"
    command += f" {' '.join(mslist)}"
    return command

def best_aic_func(aics, n_param):
    """Find the best AIC for a set of AICs using Occam's razor.
    """
    # Find the best AIC
    best_aic_idx = np.nanargmin(aics)
    best_aic = aics[best_aic_idx]
    best_n = n_param[best_aic_idx]
    log.debug(f"Lowest AIC is {best_aic}, with {best_n} params.")
    # Check if lower have diff < 2 in AIC
    aic_abs_diff = np.abs(aics - best_aic)
    bool_min_idx = np.zeros_like(aics).astype(bool)
    bool_min_idx[best_aic_idx] = True
    potential_idx = (aic_abs_diff[~bool_min_idx] < 2 ) & (n_param[~bool_min_idx] < best_n)
    if any(potential_idx):
        best_n = np.min(n_param[~bool_min_idx][potential_idx])
        best_aic_idx = np.where(n_param == best_n)[0][0]
        best_aic = aics[best_aic_idx]
        log.debug(f"Model within 2 of lowest AIC found. Occam says to take AIC of {best_aic}, with {best_n} params.")
    return best_aic, best_n, best_aic_idx

# Stolen from GLEAM-X - thanks Uncle Timmy!
def power_law(nu: np.ndarray, norm: float, alpha: float, ref_nu: float) -> np.ndarray:
    """A power law model.

    Args:
        nu (np.ndarray): Frequency array.
        norm (float): Reference flux.
        alpha (float): Spectral index.
        ref_nu (float): Reference frequency.

    Returns:
        np.ndarray: Model flux.
    """
    return norm * (nu / ref_nu) ** alpha

def flat_power_law(nu: np.ndarray, norm: float, ref_nu: float) -> np.ndarray:
    """A flat power law model.

    Args:
        nu (np.ndarray): Frequency array.
        norm (float): Reference flux.
        ref_nu (float): Reference frequency.

    Returns:
        np.ndarray: Model flux.
    """
    x = (nu/ref_nu)
    return norm * x

def curved_power_law(nu: np.ndarray, norm: float, alpha: float, beta: float, ref_nu: float) -> np.ndarray:
    """A curved power law model.

    Args:
        nu (np.ndarray): Frequency array.
        norm (float): Reference flux.
        alpha (float): Spectral index.
        beta (float): Spectral curvature.
        ref_nu (float): Reference frequency.

    Returns:
        np.ndarray: Model flux.
    """
    x = (nu/ref_nu)
    power = alpha + beta * np.log10(x)
    return norm * x ** power

def fit_pl(freq: np.ndarray, flux: np.ndarray, fluxerr: np.ndarray, nterms:int) -> dict:
    """Perform a power law fit to a spectrum.

    Args:
        freq (np.ndarray): Frequency array.
        flux (np.ndarray): Flux array.
        fluxerr (np.ndarray): Error array.
        nterms (int): Number of terms to use in the fit.

    Returns:
        dict: Best fit parameters.
    """
    try:
        goodchan=np.logical_and(np.isfinite(flux),np.isfinite(fluxerr)) #Ignore NaN channels!
        ref_nu = np.nanmean(freq[goodchan])
        p0_long = (np.median(flux[goodchan]), -0.8, 0.0)
        model_func_dict = {
            0: partial(flat_power_law, ref_nu=ref_nu),
            1: partial(power_law, ref_nu=ref_nu),
            2: partial(curved_power_law, ref_nu=ref_nu),
        }
        aics = []
        params = []
        errors = []
        models = []
        highs = []
        lows = []
        fit_flags = []
        for n in range(nterms+1):
            p0 = p0_long[:n+1]
            model_func = model_func_dict[n]
            try:
                fit_res = curve_fit(
                    model_func,
                    freq[goodchan],
                    flux[goodchan],
                    p0=p0,
                    sigma=fluxerr[goodchan],
                    absolute_sigma=True
                )
            except RuntimeError:
                log.critical(f"Failed to fit {n}-term power law")
                aics.append(np.nan)
                params.append(np.ones_like(p0)*np.nan)
                errors.append(np.ones_like(p0)*np.nan)
                models.append(np.ones_like(freq))
                highs.append(np.ones_like(freq))
                lows.append(np.ones_like(freq))
                fit_flags.append(True)
                continue
            best_p, covar = fit_res
            model_arr = model_func(freq, *best_p)
            model_high = model_func(freq, *(best_p + np.sqrt(np.diag(covar))))
            model_low = model_func(freq, *(best_p - np.sqrt(np.diag(covar))))
            model_err = model_high - model_low
            ssr = np.sum((flux[goodchan] - model_arr[goodchan])**2)
            aic = akaike_info_criterion_lsq(ssr, len(p0), goodchan.sum())
            aics.append(aic)
            params.append(best_p)
            errors.append(np.sqrt(np.diag(covar)))
            models.append(model_arr)
            highs.append(model_high)
            lows.append(model_low)
            # Flag if model is negative
            is_negative = (model_arr < 0).any()
            if is_negative:
                log.warning(f"Stokes I flag: Model {n} is negative")
            # Flag if model is NaN or Inf
            is_not_finite = ~np.isfinite(model_arr).all()
            if is_not_finite:
                log.warning(f"Stokes I flag: Model {n} is not finite")
            # # Flag if model and data are statistically different
            # residuals = flux[goodchan] - model_arr[goodchan]
            # residuals_err = np.hypot(fluxerr[goodchan], model_err[goodchan])
            # n_sigma = 3
            # is_outside_sigma = (np.abs(residuals) > n_sigma*residuals_err).any()
            # if is_outside_sigma:
            #     log.warning(f"Stokes I flag: Model {n} is outside {n_sigma} sigma of data")

            # This is the old method, which is not as good as the new one above.
            is_low_snr = (model_arr[goodchan] < fluxerr[goodchan]).any()
            if is_low_snr:
                log.warning(f"Stokes I flag: Model {n} is low SNR")
            fit_flag = any(
                [
                    is_negative,
                    is_not_finite,
                    # is_outside_sigma,
                    is_low_snr,
                ]
            )
            fit_flags.append(fit_flag)
            log.debug(f"{n}: {aic}")
        best_aic, best_n, best_aic_idx = best_aic_func(aics, np.array([n for n in range(nterms+1)]))
        log.debug(f"Best fit: {best_n}, {best_aic}")
        best_p = params[best_n]
        best_e = errors[best_n]
        best_m = models[best_n]
        best_f = model_func_dict[best_n]
        best_flag = fit_flags[best_n]
        best_h = highs[best_n]
        best_l = lows[best_n]
        return dict(
            best_n=best_n,
            best_p=best_p,
            best_e=best_e,
            best_m=best_m,
            best_h=best_h,
            best_l=best_l,
            best_f=best_f,
            fit_flag=best_flag,
            ref_nu=ref_nu,
        )
    except Exception as e:
        log.critical(f"Failed to fit power law: {e}")
        return dict(
            best_n=np.nan,
            best_p=[np.nan],
            best_e=np.nan,
            best_m=np.ones_like(freq),
            best_h=np.ones_like(freq),
            best_l=np.ones_like(freq),
            best_f=None,
            fit_flag=True,
            ref_nu=np.nan,
        )

# stolen from https://stackoverflow.com/questions/32954486/zip-iterators-asserting-for-equal-length-in-python
def zip_equal(*iterables):
    sentinel = object()
    for combo in zip_longest(*iterables, fillvalue=sentinel):
        if sentinel in combo:
            raise ValueError("Iterables have different lengths")
        yield combo


def chunk_dask(
    outputs: list,
    batch_size: int = 10_000,
    task_name="",
    progress_text="",
    verbose=True,
) -> list:
    client = get_client()
    chunk_outputs = []
    for i in trange(
        0, len(outputs), batch_size, desc=f"Chunking {task_name}", disable=(not verbose)
    ):
        outputs_chunk = outputs[i : i + batch_size]
        futures = client.persist(outputs_chunk)
        # dumb solution for https://github.com/dask/distributed/issues/4831
        if i == 0:
            log.debug("I sleep!")
            time.sleep(10)
            log.debug("I awake!")
        tqdm_dask(futures, desc=progress_text, disable=(not verbose))
        chunk_outputs.extend(futures)
    return chunk_outputs


def latexify(fig_width=None, fig_height=None, columns=1):
    """Set up matplotlib's RC params for LaTeX plotting.
    Call this before plotting a figure.

    Parameters
    ----------
    fig_width : float, optional, inches
    fig_height : float,  optional, inches
    columns : {1, 2}
    """
    from math import sqrt

    import matplotlib
    import matplotlib.pyplot as plt
    import numpy as np
    import pandas as pd

    # code adapted from http://www.scipy.org/Cookbook/Matplotlib/LaTeX_Examples
    # Width and max height in inches for IEEE journals taken from
    # computer.org/cms/Computer.org/Journal%20templates/transactions_art_guide.pdf

    assert columns in [1, 2]

    if fig_width is None:
        fig_width = 3.39 if columns == 1 else 6.9  # width in inches

    if fig_height is None:
        golden_mean = (sqrt(5) - 1.0) / 2.0  # Aesthetic ratio
        fig_height = fig_width * golden_mean  # height in inches

    MAX_HEIGHT_INCHES = 8.0
    if fig_height > MAX_HEIGHT_INCHES:
        print(
            "WARNING: fig_height too large:"
            + fig_height
            + "so will reduce to"
            + MAX_HEIGHT_INCHES
            + "inches."
        )
        fig_height = MAX_HEIGHT_INCHES

    params = {
        "backend": "pdf",
        "axes.labelsize": 8,  # fontsize for x and y labels (was 10)
        "axes.titlesize": 8,
        "font.size": 8,  # was 10
        "legend.fontsize": 8,  # was 10
        "xtick.labelsize": 8,
        "ytick.labelsize": 8,
        "text.usetex": False,
        "figure.figsize": [fig_width, fig_height],
        "font.family": "serif",
    }

    matplotlib.rcParams.update(params)


def delayed_to_da(list_of_delayed: List[Delayed], chunk: int = None) -> da.Array:
    """Convert list of delayed arrays to a dask array

    Args:
        list_of_delayed (List[delayed]): List of delayed objects
        chunk (int, optional): Chunksize to use. Defaults to None.

    Returns:
        da.Array: Dask array
    """
    sample = list_of_delayed[0].compute()
    dim = (len(list_of_delayed),) + sample.shape
    if chunk is None:
        c_dim = dim
    else:
        c_dim = (chunk,) + sample.shape
    darray_list = [
        da.from_delayed(lazy, dtype=sample.dtype, shape=sample.shape)
        for lazy in list_of_delayed
    ]
<<<<<<< HEAD
    darray = da.stack(darray_list, axis=0).reshape(dim).rechunk(c_dim) # type: da.Array
=======
    darray = da.stack(darray_list, axis=0).reshape(dim).rechunk(c_dim)
>>>>>>> c0f14430

    return darray


def yes_or_no(question: str) -> bool:
    """Ask a yes or no question via input()

    Args:
        question (str): Question to ask

    Returns:
        bool: True for yes, False for no
    """
    while "Please answer 'y' or 'n'":
        reply = str(input(question + " (y/n): ")).lower().strip()
        if reply[:1] == "y":
            ret = True
        if reply[:1] == "n":
            ret = False
    return ret


def fix_header(cutout_header: fits.Header, original_header: fits.Header) -> fits.Header:
    """Make cutout header the same as original header

    Args:
        cutout_header (fits.Header): Cutout header
        original_header (fits.Header): Original header

    Returns:
        fits.Header: Fixed header
    """
    axis_cut = find_freq_axis(cutout_header)
    axis_orig = find_freq_axis(original_header)
    fixed_header = cutout_header.copy()
    if axis_cut != axis_orig:
        for key, val in cutout_header.items():
            if key[-1] == str(axis_cut):
                fixed_header[f"{key[:-1]}{axis_orig}"] = val
                fixed_header[key] = original_header[key]

    return fixed_header


def deg_to_hms(deg: float) -> hms_tuple:
    """Convert degree to hms without astropy.

    Args:
        deg (float): Decimal degrees

    Returns:
        hms_tuple: HMS, like coord.ra.hms
    """
    h_per_d = 24 / 360
    hours = deg * h_per_d
    hour = float(int(hours))
    minutes = (hours - hour) * 60
    minute = float(int(minutes))
    seconds = (minutes - minute) * 60
    return hms_tuple(hour, minute, seconds)


def deg_to_dms(deg: float) -> dms_tuple:
    """Convert degree to hms without astropy.

    Args:
        deg (float): Decimal degrees

    Returns:
        hms_tuple: DMS, like coord.dec.dms
    """
    degree = float(int(deg))
    minutes = (deg - degree) * 60
    minute = float(int(minutes))
    seconds = (minutes - minute) * 60
    return dms_tuple(degree, minute, seconds)


def coord_to_string(coord: SkyCoord) -> Tuple[str, str]:
    """Convert coordinate to string without astropy

    Args:
        coord (SkyCoord): Coordinate

    Returns:
        Tuple[str,str]: Tuple of RA string, Dec string
    """
    ra = coord.ra
    dec = coord.dec

    ra_hms = deg_to_hms(ra.value)
    dec_dms = deg_to_dms(dec.value)

    ra_str = f"{ra_hms.h:02.0f}:{ra_hms.m:02.0f}:{ra_hms.s:06.3f}"
    dec_str = f"{dec_dms.d:02.0f}:{abs(dec_dms.m):02.0f}:{abs(dec_dms.s):05.2f}"
    return ra_str, dec_str


def test_db(
    host: str, username: str = None, password: str = None, verbose=True
) -> None:
    """Test connection to MongoDB

    Args:
        host (str): Mongo host IP.
        username (str, optional): Mongo username. Defaults to None.
        password (str, optional): Mongo password. Defaults to None.
        verbose (bool, optional): Verbose output. Defaults to True.

    Raises:
        Exception: If connection fails.
    """
    log.info("Testing MongoDB connection...")
    # default connection (ie, local)
    with pymongo.MongoClient(
        host=host,
        connect=False,
        username=username,
        password=password,
        authMechanism="SCRAM-SHA-256",
    ) as dbclient: # type: pymongo.MongoClient
        try:
            dbclient.list_database_names()
        except pymongo.errors.ServerSelectionTimeoutError:
            raise Exception("Please ensure 'mongod' is running")
        else:
            log.info("MongoDB connection succesful!")


def get_db(
    host: str, username: str = None, password: str = None
) -> Tuple[
    pymongo.collection.Collection,
    pymongo.collection.Collection,
    pymongo.collection.Collection,
]:
    """Get MongoDBs

    Args:
        host (str): Mongo host IP.
        username (str, optional): Username. Defaults to None.
        password (str, optional): Password. Defaults to None.

    Returns:
        Tuple[pymongo.Collection, pymongo.Collection, pymongo.Collection]: beams_col, island_col, comp_col
    """
    dbclient = pymongo.MongoClient(
        host=host,
        connect=False,
        username=username,
        password=password,
        authMechanism="SCRAM-SHA-256",
    ) # type: pymongo.MongoClient
    mydb = dbclient["spiceracs"]  # Create/open database
    comp_col = mydb["components"]  # Create/open collection
    island_col = mydb["islands"]  # Create/open collection
    beams_col = mydb["beams"]  # Create/open collection
    return beams_col, island_col, comp_col


def get_field_db(
    host: str, username=None, password=None
) -> pymongo.collection.Collection:
    """Get MongoDBs

    Args:
        host (str): Mongo host IP.
        username (str, optional): Username. Defaults to None.
        password (str, optional): Password. Defaults to None.

    Returns:
        pymongo.Collection: beams_col, island_col, comp_col
    """
    dbclient = pymongo.MongoClient(
        host=host,
        connect=False,
        username=username,
        password=password,
        authMechanism="SCRAM-SHA-256",
    ) # type: pymongo.MongoClient
    mydb = dbclient["spiceracs"]  # Create/open database
    field_col = mydb["fields"]  # Create/open collection
    return field_col


# stolen from https://github.com/tqdm/tqdm/issues/278
class TqdmProgressBar(ProgressBar):
    """Tqdm for Dask"""

    def __init__(
        self,
        keys,
        scheduler=None,
        interval="100ms",
        loop=None,
        complete=True,
        start=True,
        **tqdm_kwargs,
    ):
        super(TqdmProgressBar, self).__init__(keys, scheduler, interval, complete)
        self.tqdm = tqdm(keys, **tqdm_kwargs)
        self.loop = loop or IOLoop()

        if start:
            loop_runner = LoopRunner(self.loop)
            loop_runner.run_sync(self.listen)

    def _draw_bar(self, remaining, all, **kwargs):
        update_ct = (all - remaining) - self.tqdm.n
        self.tqdm.update(update_ct)

    def _draw_stop(self, **kwargs):
        self.tqdm.close()


def tqdm_dask(futures: distributed.Future, **kwargs) -> None:
    """Tqdm for Dask futures"""
    futures_list = futures_of(futures)
<<<<<<< HEAD
    if not isinstance(futures, (set, list)):
        futures_list= [futures]
=======
    if not isinstance(futures_list, (set, list)):
        futures_list = [futures_list]
>>>>>>> c0f14430
    TqdmProgressBar(futures_list, **kwargs)


def port_forward(port: int, target: str) -> None:
    """Forward ports to local host

    Args:
        port (int): port to forward
        target (str): Target host
    """
    log.info(f"Forwarding {port} from localhost to {target}")
    cmd = f"ssh -N -f -R {port}:localhost:{port} {target}"
    command = shlex.split(cmd)
    output = subprocess.Popen(command)


def try_mkdir(dir_path: str, verbose=True):
    """Create directory if it doesn't exist

    Args:
        dir_path (str): Path to directory
        verbose (bool, optional): Verbose output. Defaults to True.
    """
    # Create output dir if it doesn't exist
    try:
        os.mkdir(dir_path)
        log.info(f"Made directory '{dir_path}'.")
    except FileExistsError:
        log.info(f"Directory '{dir_path}' exists.")


def try_symlink(src: str, dst: str, verbose=True):
    """Create symlink if it doesn't exist

    Args:
        src (str): Source path
        dst (str): Destination path
        verbose (bool, optional): Verbose output. Defaults to True.
    """
    # Create output dir if it doesn't exist
    try:
        os.symlink(src, dst)
        log.info(f"Made symlink '{dst}'.")
    except FileExistsError:
        log.info(f"Symlink '{dst}' exists.")


def head2dict(h: fits.Header) -> Dict[str, Any]:
    """Convert FITS header to a dict.

    Writes a cutout, as stored in source_dict, to disk. The file location
    should already be specified in source_dict. This format is intended
    for parallel use with pool.map syntax.

    Args:
        h: An astropy FITS header.

    Returns:
        data (dict): The FITS head converted to a dict.

    """
    data = {}
    for c in h.__dict__["_cards"]:
        if c[0] == "":
            continue
        data[c[0]] = c[1]
    return data


class MyEncoder(json.JSONEncoder):
    """Cutom JSON encorder.

    Parses the data stored in source_dict to JSON without
    errors.

    """

    def default(self, obj):  # pylint: disable=E0202
        if isinstance(obj, np.integer):
            return int(obj)
        elif isinstance(obj, np.floating):
            return float(obj)
        elif isinstance(obj, np.complex):
            return (obj.real, obj.imag)
        elif isinstance(obj, np.ndarray):
            return obj.tolist()
        elif isinstance(obj, fits.Header):
            return head2dict(obj)
        elif dataclasses.is_dataclass(obj):
            return dataclasses.asdict(obj)
        else:
            return super(MyEncoder, self).default(obj)


def cpu_to_use(max_cpu: int, count: int) -> int:
    """Find number of cpus to use.

    Find the right number of cpus to use when dividing up a task, such
    that there are no remainders.

    Args:
        max_cpu (int): Maximum number of cores to use for a process.
        count (int): Number of tasks.

    Returns:
        Maximum number of cores to be used that divides into the number

    """
    factors = []
    for i in range(1, count + 1):
        if count % i == 0:
            factors.append(i)
    factors_arr = np.array(factors)
    return np.max(factors_arr[factors_arr <= max_cpu])


def getfreq(cube: str, outdir: str = None, filename: str = None):
    """Get list of frequencies from FITS data.

    Gets the frequency list from a given cube. Can optionally save
    frequency list to disk.

    Args:
        cube (str): File to get spectral axis from.

    Kwargs:
        outdir (str): Where to save the output file. If not given, data
            will not be saved to disk.

        filename (str): Name of frequency list file. Requires 'outdir'
            to also be specified.

        verbose (bool): Whether to print messages.

    Returns:
        freq (list): Frequencies of each channel in the input cube.

    """
    with fits.open(cube, memmap=True, mode="denywrite") as hdulist:
        hdu = hdulist[0]
        data = hdu.data
    wcs = WCS(hdu)
    freq = wcs.spectral.pixel_to_world(np.arange(data.shape[0]))  # Type: u.Quantity

    # Write to file if outdir is specified
    if outdir is None:
        return freq  # Type: u.Quantity
    else:
        if outdir[-1] == "/":
            outdir = outdir[:-1]
        if filename is None:
            outfile = f"{outdir}/frequencies.txt"
        else:
            outfile = f"{outdir}/{filename}"
        log.info(f"Saving to {outfile}")
        np.savetxt(outfile, np.array(freq))
        return freq, outfile  # Type: Tuple[u.Quantity, str]


def gettable(tabledir: str, keyword: str, verbose=True) -> Tuple[Table, str]:
    """Get a table from a directory given a keyword to glob.

    Args:
        tabledir (str): Directory.
        keyword (str): Keyword to glob for.
        verbose (bool, optional): Verbose output. Defaults to True.

    Returns:
        Tuple[Table, str]: Table and it's file location.
    """
    if tabledir[-1] == "/":
        tabledir = tabledir[:-1]
    # Glob out the necessary files
    files = glob(f"{tabledir}/*.{keyword}*.xml")  # Selvay VOTab
    filename = files[0]
    log.info(f"Getting table data from {filename}...")

    # Get selvay data from VOTab
    table = Table.read(filename, format="votable")
    table = table.to_pandas()
    str_df = table.select_dtypes([object])
    str_df = str_df.stack().str.decode("utf-8").unstack()
    for col in str_df:
        table[col] = str_df[col]
    return table, filename


def getdata(cubedir="./", tabledir="./", mapdata=None, verbose=True):
    """Get the spectral and source-finding data.

    Args:
        cubedir: Directory containing data cubes in FITS format.
        tabledir: Directory containing Selavy results.
        mapdata: 2D FITS image which corresponds to Selavy table.

    Kwargs:
        verbose (bool): Whether to print messages.

    Returns:
        datadict (dict): Dictionary of necessary astropy tables and
            Spectral cubes.

    """
    if cubedir[-1] == "/":
        cubedir = cubedir[:-1]

    if tabledir[-1] == "/":
        tabledir = tabledir[:-1]
    # Glob out the necessary files
    # Data cubes
    icubes = glob(f"{cubedir}/image.restored.i.*contcube*linmos.fits")
    qcubes = glob(f"{cubedir}/image.restored.q.*contcube*linmos.fits")
    ucubes = glob(f"{cubedir}/image.restored.u.*contcube*linmos.fits")
    vcubes = glob(f"{cubedir}/image.restored.v.*contcube*linmos.fits")

    cubes = [icubes, qcubes, ucubes, vcubes]
    # Selavy images
    selavyfits = mapdata
    # Get selvay data from VOTab
    i_tab, voisle = gettable(tabledir, "islands", verbose=verbose)  # Selvay VOTab
    components, tablename = gettable(tabledir, "components", verbose=verbose)

    log.info(f"Getting spectral data from: {cubes}\n")
    log.info(f"Getting source location data from: {selavyfits}\n")

    # Read data using Spectral cube
    i_taylor = SpectralCube.read(selavyfits, mode="denywrite")
    wcs_taylor = WCS(i_taylor.header)
    i_cube = SpectralCube.read(icubes[0], mode="denywrite")
    wcs_cube = WCS(i_cube.header)
    q_cube = SpectralCube.read(qcubes[0], mode="denywrite")
    u_cube = SpectralCube.read(ucubes[0], mode="denywrite")
    if len(vcubes) != 0:
        v_cube = SpectralCube.read(vcubes[0], mode="denywrite")
    else:
        v_cube = None
    # Mask out using Stokes I == 0 -- seems to be the current fill value
    mask = ~(i_cube == 0 * u.jansky / u.beam)
    i_cube = i_cube.with_mask(mask)
    mask = ~(q_cube == 0 * u.jansky / u.beam)
    q_cube = q_cube.with_mask(mask)
    mask = ~(u_cube == 0 * u.jansky / u.beam)
    u_cube = u_cube.with_mask(mask)

    datadict = {
        "i_tab": i_tab,
        "i_tab_comp": components,
        "i_taylor": i_taylor,
        "wcs_taylor": wcs_taylor,
        "wcs_cube": wcs_cube,
        "i_cube": i_cube,
        "q_cube": q_cube,
        "u_cube": u_cube,
        "v_cube": v_cube,
        "i_file": icubes[0],
        "q_file": qcubes[0],
        "u_file": ucubes[0],
        "v_file": vcubes[0],
    }

    return datadict


class Error(OSError):
    pass


class SameFileError(Error):
    """Raised when source and destination are the same file."""


class SpecialFileError(OSError):
    """Raised when trying to do a kind of operation (e.g. copying) which is
    not supported on a special file (e.g. a named pipe)"""


class ExecError(OSError):
    """Raised when a command could not be executed"""


class ReadError(OSError):
    """Raised when an archive cannot be read"""


class RegistryError(Exception):
    """Raised when a registry operation with the archiving
    and unpacking registeries fails"""


def _samefile(src, dst):
    # Macintosh, Unix.
    if hasattr(os.path, "samefile"):
        try:
            return os.path.samefile(src, dst)
        except OSError:
            return False


def copyfile(src, dst, *, follow_symlinks=True, verbose=True):
    """Copy data from src to dst.

    If follow_symlinks is not set and src is a symbolic link, a new
    symlink will be created instead of copying the file it points to.

    """
    if _samefile(src, dst):
        raise SameFileError("{!r} and {!r} are the same file".format(src, dst))

    for fn in [src, dst]:
        try:
            st = os.stat(fn)
        except OSError:
            # File most likely does not exist
            pass
        else:
            # XXX What about other special files? (sockets, devices...)
            if stat.S_ISFIFO(st.st_mode):
                raise SpecialFileError("`%s` is a named pipe" % fn)

    if not follow_symlinks and os.path.islink(src):
        os.symlink(os.readlink(src), dst)
    else:
        with open(src, "rb") as fsrc:
            with open(dst, "wb") as fdst:
                copyfileobj(fsrc, fdst, verbose=verbose)
    return dst


def copyfileobj(fsrc, fdst, length=16 * 1024, verbose=True):
    # copied = 0
    total = os.fstat(fsrc.fileno()).st_size
    with tqdm(
        total=total, disable=(not verbose), unit_scale=True, desc="Copying file"
    ) as pbar:
        while True:
            buf = fsrc.read(length)
            if not buf:
                break
            fdst.write(buf)
            copied = len(buf)
            pbar.update(copied)<|MERGE_RESOLUTION|>--- conflicted
+++ resolved
@@ -19,23 +19,7 @@
 from typing import Any, Dict, List, Optional, Tuple, Union
 
 import astropy.units as u
-<<<<<<< HEAD
-import functools
-import subprocess
-import shlex
-import pymongo
-import warnings
-from astropy.utils.exceptions import AstropyWarning
-from spectral_cube.utils import SpectralCubeWarning
-from FRion.correct import find_freq_axis
-from typing import Tuple, List, Dict, Any, Union, Optional
 import dask
-from dask import delayed
-from dask.delayed import Delayed
-from dask.distributed import get_client
-=======
-import dask
->>>>>>> c0f14430
 import dask.array as da
 import dask.distributed as distributed
 import numpy as np
@@ -54,15 +38,20 @@
 from distributed.utils import LoopRunner, is_kernel
 from FRion.correct import find_freq_axis
 from scipy.optimize import curve_fit
-<<<<<<< HEAD
-from functools import partial
-from casacore.tables import table
-=======
 from spectral_cube import SpectralCube
 from spectral_cube.utils import SpectralCubeWarning
-from tornado.ioloop import IOLoop
+from FRion.correct import find_freq_axis
+from typing import Tuple, List, Dict, Any, Union, Optional
+import dask
+from dask import delayed
+import dask.array as da
+import dask.distributed as distributed
+import logging as log
 from tqdm.auto import tqdm, trange
->>>>>>> c0f14430
+import time
+from itertools import zip_longest
+from scipy.optimize import curve_fit
+from functools import partial
 
 warnings.filterwarnings(action="ignore", category=SpectralCubeWarning, append=True)
 warnings.simplefilter("ignore", category=AstropyWarning)
@@ -1079,7 +1068,7 @@
     matplotlib.rcParams.update(params)
 
 
-def delayed_to_da(list_of_delayed: List[Delayed], chunk: int = None) -> da.Array:
+def delayed_to_da(list_of_delayed: List[delayed], chunk: int = None) -> da.Array:
     """Convert list of delayed arrays to a dask array
 
     Args:
@@ -1095,15 +1084,11 @@
         c_dim = dim
     else:
         c_dim = (chunk,) + sample.shape
-    darray_list = [
+    darray = [
         da.from_delayed(lazy, dtype=sample.dtype, shape=sample.shape)
         for lazy in list_of_delayed
     ]
-<<<<<<< HEAD
-    darray = da.stack(darray_list, axis=0).reshape(dim).rechunk(c_dim) # type: da.Array
-=======
-    darray = da.stack(darray_list, axis=0).reshape(dim).rechunk(c_dim)
->>>>>>> c0f14430
+    darray = da.stack(darray, axis=0).reshape(dim).rechunk(c_dim)
 
     return darray
 
@@ -1321,15 +1306,10 @@
 
 def tqdm_dask(futures: distributed.Future, **kwargs) -> None:
     """Tqdm for Dask futures"""
-    futures_list = futures_of(futures)
-<<<<<<< HEAD
+    futures = futures_of(futures)
     if not isinstance(futures, (set, list)):
-        futures_list= [futures]
-=======
-    if not isinstance(futures_list, (set, list)):
-        futures_list = [futures_list]
->>>>>>> c0f14430
-    TqdmProgressBar(futures_list, **kwargs)
+        futures = [futures]
+    TqdmProgressBar(futures, **kwargs)
 
 
 def port_forward(port: int, target: str) -> None:
