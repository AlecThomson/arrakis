--- conflicted
+++ resolved
@@ -77,7 +77,6 @@
     return out
 
 
-<<<<<<< HEAD
 def main(
     survey_dir: Path,
     epoch: int = 0,
@@ -89,12 +88,6 @@
 ):
     field_path = survey_dir / "db" / f"epoch_{epoch}" / "field_data.csv"
     tab = Table.read(field_path)
-=======
-def main(copy=False, force=False, cal=False, mslist_dir=None, cube_image=False):
-    survey_dir = pkg_resources.resource_filename("arrakis", "askap_surveys")
-    basedir = os.path.join(survey_dir, "racs", "db", "epoch_0")
-    tab = Table.read(os.path.join(basedir, "field_data.csv"))
->>>>>>> 70aa472a
     tab.add_index("FIELD_NAME")
 
     cols = [
