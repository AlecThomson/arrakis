--- conflicted
+++ resolved
@@ -46,13 +46,9 @@
     pix_scales = proj_plane_pixel_scales(med_wcs) * u.deg
     beam = Beam.from_fits_header(head)
     ellipse = beam.ellipse_to_plot(
-<<<<<<< HEAD
-        xcen=10, ycen=10, pixscale=pix_scales[0],  # Assume same pixel scale in x and y
-=======
         xcen=10,
         ycen=10,
         pixscale=pix_scales[0],  # Assume same pixel scale in x and y
->>>>>>> e3057abe
     )
     fig = plt.figure(facecolor="w")
     if ".weights." in cube_f:
@@ -100,15 +96,11 @@
 
 @delayed
 def convert_spectra(
-<<<<<<< HEAD
-    spectrum: str, ra: float, dec: float, gauss_id: str, spec_dir: str = ".",
-=======
     spectrum: str,
     ra: float,
     dec: float,
     gauss_id: str,
     spec_dir: str = ".",
->>>>>>> e3057abe
 ) -> dict:
     """Convert a ascii spectrum to FITS
 
@@ -305,14 +297,10 @@
 
 
 def make_polspec(
-<<<<<<< HEAD
-    casda_dir: str, polcat: Table, pol_df: pd.DataFrame, outdir: str = None,
-=======
     casda_dir: str,
     polcat: Table,
     pol_df: pd.DataFrame,
     outdir: str = None,
->>>>>>> e3057abe
 ) -> None:
     """Make a PolSpectra table
 
@@ -370,10 +358,6 @@
         spectrum_table[col].unit = unit
 
     pol_df_cols = {
-<<<<<<< HEAD
-        "faraday_depth": {"unit": radms, "description": "Faraday depth",},
-        "faraday_depth_long": {"unit": radms, "description": "Faraday depth (long)",},
-=======
         "faraday_depth": {
             "unit": radms,
             "description": "Faraday depth",
@@ -382,7 +366,6 @@
             "unit": radms,
             "description": "Faraday depth (long)",
         },
->>>>>>> e3057abe
         "FDF_Q_dirty": {
             "unit": unit_fdf,
             "description": "Dirty Stokes Q per Faraday depth",
