#!/usr/bin/env python3
"""Prepare files for CASDA upload"""
import argparse
import logging as log
import os
import pickle
import subprocess as sp
import time
import traceback
import pickle
from glob import glob
import tarfile
from typing import Dict, List, Tuple
import hashlib

import astropy.units as u
from astropy.units.core import get_current_unit_registry
import dask.array as da
import dask.bag as db
import h5py
import matplotlib.pyplot as plt
import numpy as np
import pandas as pd
import polspectra
from astropy.io import fits
from astropy.table import Column, Row, Table, vstack
from astropy.visualization import (
    ImageNormalize,
    LogStretch,
    MinMaxInterval,
    SqrtStretch,
    ZScaleInterval,
)
from astropy.wcs import WCS
from astropy.wcs.utils import proj_plane_pixel_scales
from dask import delayed
from dask.delayed import Delayed
from dask.distributed import Client, LocalCluster
from dask_mpi import initialize
from IPython import embed
from radio_beam import Beam
from spectral_cube.cube_utils import convert_bunit
from tqdm.auto import tqdm, trange

from spiceracs.utils import chunk_dask, tqdm_dask, try_mkdir, try_symlink, zip_equal
from spiceracs.makecat import write_votable
from distributed.protocol.serialize import register_serialization_family, pickle_dumps, pickle_loads


def make_thumbnail(cube_f: str, cube_dir: str):
    cube = fits.getdata(cube_f)
    icube = cube[:, 0, :, :]
    qcube = cube[:, 1, :, :]
    ucube = cube[:, 2, :, :]
    pcube = np.hypot(qcube, ucube)

    head = fits.getheader(cube_f)
    wcs = WCS(head)
    med = np.nanmedian(pcube, axis=0)
    med_wcs = wcs.celestial
    pix_scales = proj_plane_pixel_scales(med_wcs) * u.deg
    beam = Beam.from_fits_header(head)
    ellipse = beam.ellipse_to_plot(
        xcen=10,
        ycen=10,
        pixscale=pix_scales[0],  # Assume same pixel scale in x and y
    )
    fig = plt.figure(facecolor="w")
    cmap = "gray" if ".weights." in cube_f else "Purples"
    norm = ImageNormalize(med, interval=MinMaxInterval(), stretch=SqrtStretch())
    ax = fig.add_subplot(111, projection=med_wcs)
    im = ax.imshow(med, origin="lower", cmap=cmap, norm=norm)
    ax.add_patch(ellipse)
    ellipse.set_clip_box(ax.bbox)
    ellipse.set_facecolor("none")
    ellipse.set_edgecolor("k")
    ellipse.set_hatch("//")
    ax.set_xlabel("RA")
    ax.set_ylabel("Dec")
    fig.colorbar(im, ax=ax, label=f"{convert_bunit(head['BUNIT']):latex_inline}")
    outf = os.path.join(cube_dir, os.path.basename(cube_f).replace(".fits", ".png"))
    log.info(f"Saving thumbnail to {outf}")
    fig.savefig(outf, dpi=300)
    plt.close(fig)


def find_spectra(data_dir: str = ".") -> list:
    """Find spectra in from cutouts directory

    Args:
        data_dir (str, optional): Directory containing cutouts directory. Defaults to ".".

    Returns:
        list: List of spectra in ascii format
    """
    cut_dir = os.path.join(data_dir, "cutouts")
    log.info(f"Globbing for spectra in {cut_dir}")
    spectra = glob(os.path.join(os.path.join(cut_dir, "*"), "*[0-9].dat"))
    log.info(f"Found {len(spectra)} spectra (in frequency space)")
    return spectra


@delayed()
def convert_spectra(
    number: int,
    spectrum: str,
<<<<<<< HEAD
=======
    fname_polcat_hash: str,
>>>>>>> a921e465
    spec_dir: str = ".",
) -> str:
    """Convert a ascii spectrum to FITS

    Args:
        spectrum (str): Name of ASCII spectrum file
        spec_dir (str, optional): Directory to save FITS spectrum. Defaults to '.'.
    """
<<<<<<< HEAD
    with open("polcat.pkl", "rb") as f:
=======
    # Re-register astropy units
    for unit in (u.deg, u.hour, u.hourangle, u.Jy, u.arcsec, u.arcmin, u.beam):
        get_current_unit_registry().add_enabled_units([unit])
    with open(fname_polcat_hash, "rb") as f:
>>>>>>> a921e465
        cat_row = Table(pickle.load(f)[number])
    rmsf_unit = u.def_unit("RMSF")
    unit_flux = u.Jy / u.beam
    unit_fdf = unit_flux / rmsf_unit
    radms = u.radian / u.m**2
    # First deal with the frequency data
    full_data = pd.read_csv(
        spectrum,
        names=("freq", "I", "Q", "U", "dI", "dQ", "dU"),
        delim_whitespace=True,
    )

    freq = full_data["freq"].values
<<<<<<< HEAD

    spectrum_table = polspectra.from_arrays(
        long_array=cat_row["ra"],
        lat_array=cat_row["dec"],
=======
    u.deg = u.core._recreate_irreducible_unit(u.Unit, ["deg", "degree"], True)
    spectrum_table = polspectra.from_arrays(
        long_array=cat_row["ra"].value,
        lat_array=cat_row["dec"].value,
>>>>>>> a921e465
        freq_array=freq,
        stokesI=(full_data.I.values)[np.newaxis, :],
        stokesI_error=(full_data.dI.values)[np.newaxis, :],
        stokesQ=(full_data.Q.values)[np.newaxis, :],
        stokesQ_error=(full_data.dQ.values)[np.newaxis, :],
<<<<<<< HEAD
        stokesU=(full_data.Q.values)[np.newaxis, :],
        stokesU_error=(full_data.dQ.values)[np.newaxis, :],
=======
        stokesU=(full_data.U.values)[np.newaxis, :],
        stokesU_error=(full_data.dU.values)[np.newaxis, :],
>>>>>>> a921e465
        source_number_array=[number],
        cat_id=cat_row["cat_id"],
        beam_maj=cat_row["beam_maj"],
        beam_min=cat_row["beam_min"],
        beam_pa=cat_row["beam_pa"],
        coordinate_system="icrs",
        channel_width=np.diff(freq)[0],
        telescope=cat_row["telescope"],
        epoch=cat_row["epoch"],
        integration_time=cat_row["int_time"],
        leakage=cat_row["leakage"],
        flux_type=cat_row["flux_type"],
    )
    # Fix units
    for col in (
        "stokesI",
        "stokesI_error",
        "stokesQ",
        "stokesQ_error",
        "stokesU",
        "stokesU_error",
    ):
        spectrum_table[col].unit = unit_flux

    pol_df_cols = {
        "faraday_depth": {
            "unit": radms,
            "description": "Faraday depth",
        },
        "faraday_depth_long": {
            "unit": radms,
            "description": "Faraday depth (long)",
        },
        "FDF_Q_dirty": {
            "unit": unit_fdf,
            "description": "Dirty Stokes Q per Faraday depth",
        },
        "FDF_U_dirty": {
            "unit": unit_fdf,
            "description": "Dirty Stokes U per Faraday depth",
        },
        "FDF_Q_clean": {
            "unit": unit_fdf,
            "description": "Clean Stokes Q per Faraday depth",
        },
        "FDF_U_clean": {
            "unit": unit_fdf,
            "description": "Clean Stokes U per Faraday depth",
        },
        "FDF_Q_model": {
            "unit": unit_fdf,
            "description": "Model Stokes Q per Faraday depth",
        },
        "FDF_U_model": {
            "unit": unit_fdf,
            "description": "Model Stokes U per Faraday depth",
        },
        "RMSF_Q": {
            "unit": unit_fdf,
            "description": "Stokes Q RMSF per Faraday depth",
        },
        "RMSF_U": {
            "unit": unit_fdf,
            "description": "Stokes U RMSF per Faraday depth",
        },
    }

    # Now deal with the RM data
    suffixes = (
        "_FDFclean.dat",
        "_FDFdirty.dat",
        "_FDFmodel.dat",
        "_RMSF.dat",
    )
    rmtables = {}  # type: Dict[str, Table]
    for suffix in suffixes:
        name = suffix.replace(".dat", "").replace("_", "").replace("FDF", "")
        rm_file = spectrum.replace(".dat", suffix)
        full_rm_data = pd.read_csv(
            rm_file, names=("phi", "Q", "U"), delim_whitespace=True
        )
        rmtables[name] = full_rm_data

    for col, desc in tqdm(pol_df_cols.items(), desc="Adding spectrum columns"):
        keys = col.split("_")
        if keys[0] == "faraday":
            if keys[-1] == "long":
                data = rmtables["RMSF"]["phi"].values * radms
            else:
                data = rmtables["clean"]["phi"].values * radms
        elif keys[0] == "RMSF":
            data = rmtables["RMSF"][keys[1]].values * u.Jy / u.beam / rmsf_unit
        elif keys[0] == "FDF":
            data = rmtables[keys[2]][keys[1]].values * u.Jy / u.beam / rmsf_unit
        else:
            raise ValueError(f"Unknown column {col}")

        new_col = Column(
            name=col,
            unit=data.unit,
            dtype="object",
            shape=(),
            length=spectrum_table.Nrows,
            description=desc["description"],
        )
        new_col[:] = [data.value]
        spectrum_table.table.add_column(new_col)

    outf = os.path.join(
        spec_dir, os.path.basename(spectrum).replace(".dat", f"_polspec.fits")
    )
    log.info(f"Saving to {outf}")
    spectrum_table.write_FITS(outf, overwrite=True)
    # Add object to header
    # Hard code the pixel size for now
    pix_size = 2.5 * u.arcsec
    with fits.open(outf, mode="update") as hdul:
        hdul[0].header["OBJECT"] = (cat_row["cat_id"][0], "Gaussian ID")
        hdul[0].header["NAXIS"] = 2
        hdul[0].header["NAXIS1"] = 1
        hdul[0].header["NAXIS2"] = 1
        hdul[0].header["CTYPE1"] = "RA---SIN"
        hdul[0].header["CTYPE2"] = "DEC--SIN"
        hdul[0].header["CRVAL1"] = cat_row["ra"][0]
        hdul[0].header["CRVAL2"] = cat_row["dec"][0]
        hdul[0].header["CDELT1"] = pix_size.to(u.deg).value
        hdul[0].header["CDELT2"] = pix_size.to(u.deg).value
        hdul[0].header["CRPIX1"] = 1
        hdul[0].header["CRPIX2"] = 1
        hdul[0].header["CUNTI1"] = "deg"
        hdul[0].header["CUNTI2"] = "deg"
        hdul[0].header[
            "comment"
        ] = "Dummy image to indicate the pixel size and position"
        # Add dummy data to make it a valid FITS file
        hdul[0].data = np.zeros((1, 1))
        hdul.flush()

    return outf
<<<<<<< HEAD
=======


@delayed()
def update_cube(cube: str, cube_dir: str) -> None:
    """Update cube headers and symlink to CASDA area

    Args:
        cube (str): Cubelet path
        cube_dir (str): CASDA cublet directory
    """
    # Re-register astropy units
    for unit in (u.deg, u.hour, u.hourangle, u.Jy, u.arcsec, u.arcmin, u.beam):
        get_current_unit_registry().add_enabled_units([unit])
    stokes = ("i", "q", "u")
    imtypes = ("image.restored", "weights")
    idata = fits.getdata(
        cube,
        memmap=True,
    )
    cube = os.path.abspath(cube)

    for imtype in imtypes:
        data = np.zeros((idata.shape[0], len(stokes), idata.shape[2], idata.shape[3]))
        for i, stoke in enumerate(stokes):
            fname = cube.replace("image.restored.i", f"{imtype}.{stoke}")
            if stoke != "i":
                fname = fname.replace(
                    ".linmos.edge.linmos.fits", ".linmos.ion.edge.linmos.fits"
                )
                if not os.path.exists(fname) and imtype == "weights":
                    fname = fname.replace(
                        ".linmos.ion.edge.linmos.fits", ".linmos.edge.linmos.fits"
                    )
            if not os.path.exists(fname):
                raise FileNotFoundError(f"Could not find {fname}")
            data[:, i, :, :] = fits.getdata(
                fname,
                memmap=True,
            )[:, 0, :, :]

            # Get header from Stokes Q
            if stoke == "q":
                header = fits.getheader(fname)
        # Get source ID and update header
        source_id = os.path.basename(os.path.dirname(cube))
        header["OBJECT"] = (source_id, "Source ID")
        header["CRVAL3"] = 1.0
        if header["BUNIT"] == "beam-1 Jy":
            header["BUNIT"] = (u.Jy / u.beam).to_string()

        outf = os.path.join(
            cube_dir,
            os.path.basename(cube).replace(
                "image.restored.i.", f"{imtype}.{''.join(stokes)}."
            ),
        ).replace("RACS_test4_1.05_", "RACS_")
        log.info(f"Writing {outf} cubelet")
        fits.writeto(outf, data, header, overwrite=True)

        # Move cube to cubelets directory
        make_thumbnail(outf, cube_dir)


def find_cubes(data_dir: str = ".") -> list:
    """Find Stokes I image cubelets in a directory

    Args:
        data_dir (str, optional): Data containg cutouts directory. Defaults to ".".

    Returns:
        list: List of cubelets
    """
    cut_dir = os.path.join(data_dir, "cutouts")
    log.info(f"Globbing for cubes in {cut_dir}")
    cubes = glob(
        os.path.join(os.path.join(cut_dir, "*"), "*.image.restored.i.*.linmos.fits")
    )
    log.info(f"Found {len(cubes)} Stokes I image cubes")
    return cubes


# @delayed(nout=2)
def init_polspec(
    casda_dir: str,
    spectrum_table_0: str,
    outdir: str = "",
):
    if outdir == "":
        outdir = casda_dir
    polspec_0 = polspectra.from_FITS(spectrum_table_0)
    out_fits = os.path.join(os.path.abspath(outdir), "spice_racs_dr1_polspec.fits")
    log.info(f"Saving to {out_fits}")
    polspec_0.write_FITS(out_fits, overwrite=True)

    out_hdf = os.path.join(os.path.abspath(outdir), "spice_racs_dr1_polspec.hdf5")
    # log.info(f"Saving to {out_hdf}")
    # polspec_0.write_HDF5(out_hdf, overwrite=True, compress=True)

    return out_fits, out_hdf


# Reworked from polspectra.py
def write_polspec(table: Table, filename: str, overwrite: bool = False):
    """Write the polspectra to a FITS file.
    Parameters:
        table: astropy.table.Table
        filename : str
            Name and relative path of the file to save to.
        overwrite : bool [False]
            Overwrite the file if it already exists?"""
    # This is going to be complicated, because the automatic write algorithm
    # doesn't like variable length arrays. pyfits can support it, it just
    # needs a little TLC to get it into the correct format.
    # Converting to FITSrec format loses the column description...
    # Is that important?
    fits_columns = []
    col_descriptions = []

    # per column, convert to fits column:
    for col in table.colnames:
        tabcol = table[col]
        if tabcol.dtype != np.dtype("object"):  # Normal columns
            col_format = fits.column._convert_record2fits(tabcol.dtype)
        else:  # Channelized columns
            subtype = np.result_type(
                np.array(tabcol[0])
            )  # get the type of each element in 2D array
            col_format = "Q" + fits.column._convert_record2fits(subtype) + "()"
        if tabcol.unit != None:
            unit = tabcol.unit.to_string()
        else:
            unit = ""
        pfcol = fits.Column(
            name=tabcol.name, unit=unit, array=tabcol.data, format=col_format
        )
        fits_columns.append(pfcol)
        col_descriptions.append(tabcol.description)
>>>>>>> a921e465

    tablehdu = fits.BinTableHDU.from_columns(fits_columns)
    tablehdu.writeto(filename, overwrite=overwrite)

<<<<<<< HEAD
@delayed()
def update_cube(cube: str, cube_dir: str) -> None:
    """Update cube headers and symlink to CASDA area

    Args:
        cube (str): Cubelet path
        cube_dir (str): CASDA cublet directory
    """
    stokes = ("i", "q", "u")
    imtypes = ("image.restored", "weights")
    idata = fits.getdata(
        cube,
        memmap=True,
    )
    cube = os.path.abspath(cube)

    for imtype in imtypes:
        data = np.zeros((idata.shape[0], len(stokes), idata.shape[2], idata.shape[3]))
        for i, stoke in enumerate(stokes):
            fname = cube.replace("image.restored.i", f"{imtype}.{stoke}")
            if stoke != "i":
                fname = fname.replace(
                    ".linmos.edge.linmos.fits", ".linmos.ion.edge.linmos.fits"
                )
                if not os.path.exists(fname) and imtype == "weights":
                    fname = fname.replace(
                        ".linmos.ion.edge.linmos.fits", ".linmos.edge.linmos.fits"
                    )
            if not os.path.exists(fname):
                raise FileNotFoundError(f"Could not find {fname}")
            data[:, i, :, :] = fits.getdata(
                fname,
                memmap=True,
            )[:, 0, :, :]

            # Get header from Stokes Q
            if stoke == "q":
                header = fits.getheader(fname)
        # Get source ID and update header
        source_id = os.path.basename(os.path.dirname(cube))
        header["OBJECT"] = (source_id, "Source ID")
        header["CRVAL3"] = 1.0

        outf = os.path.join(
            cube_dir,
            os.path.basename(cube).replace(
                "image.restored.i.", f"{imtype}.{''.join(stokes)}."
            ),
        ).replace("RACS_test4_1.05_", "RACS_")
        log.info(f"Writing {outf} cubelet")
        fits.writeto(outf, data, header, overwrite=True)

        # Move cube to cubelets directory
        make_thumbnail(outf, cube_dir)


def find_cubes(data_dir: str = ".") -> list:
    """Find Stokes I image cubelets in a directory

    Args:
        data_dir (str, optional): Data containg cutouts directory. Defaults to ".".

    Returns:
        list: List of cubelets
    """
    cut_dir = os.path.join(data_dir, "cutouts")
    log.info(f"Globbing for cubes in {cut_dir}")
    cubes = glob(
        os.path.join(os.path.join(cut_dir, "*"), "*.image.restored.i.*.linmos.fits")
    )
    log.info(f"Found {len(cubes)} Stokes I image cubes")
    return cubes


# @delayed(nout=2)
def init_polspec(
    casda_dir: str,
    spectrum_table_0: str,
    outdir: str = None,
):
    if outdir is None:
        outdir = casda_dir
    polspec_0 = polspectra.from_FITS(spectrum_table_0)
    out_fits = os.path.join(os.path.abspath(outdir), "spice_racs_dr1_polspec.fits")
    log.info(f"Saving to {out_fits}")
    polspec_0.write_FITS(out_fits, overwrite=True)

    out_hdf = os.path.join(os.path.abspath(outdir), "spice_racs_dr1_polspec.hdf5")
    # log.info(f"Saving to {out_hdf}")
    # polspec_0.write_HDF5(out_hdf, overwrite=True, compress=True)

    return out_fits, out_hdf


# Reworked from polspectra.py
def write_polspec(table: Table, filename: str, overwrite: bool = False):
    """Write the polspectra to a FITS file.
    Parameters:
        table: astropy.table.Table
        filename : str
            Name and relative path of the file to save to.
        overwrite : bool [False]
            Overwrite the file if it already exists?"""
    # This is going to be complicated, because the automatic write algorithm
    # doesn't like variable length arrays. pyfits can support it, it just
    # needs a little TLC to get it into the correct format.
    # Converting to FITSrec format loses the column description...
    # Is that important?
    fits_columns = []
    col_descriptions = []

    # per column, convert to fits column:
    for col in table.colnames:
        tabcol = table[col]
        if tabcol.dtype != np.dtype("object"):  # Normal columns
            col_format = fits.column._convert_record2fits(tabcol.dtype)
        else:  # Channelized columns
            subtype = np.result_type(
                np.array(tabcol[0])
            )  # get the type of each element in 2D array
            col_format = "Q" + fits.column._convert_record2fits(subtype) + "()"
        if tabcol.unit != None:
            unit = tabcol.unit.to_string()
        else:
            unit = ""
        pfcol = fits.Column(
            name=tabcol.name, unit=unit, array=tabcol.data, format=col_format
        )
        fits_columns.append(pfcol)
        col_descriptions.append(tabcol.description)

    tablehdu = fits.BinTableHDU.from_columns(fits_columns)
    tablehdu.writeto(filename, overwrite=overwrite)


# @delayed()
def add_polspec_row(
    out_fits: str,
    out_hdf: str,
    spectrum_table: str,
) -> None:
    # Add row to FITS table
    with fits.open(out_fits, mode="denywrite", memmap=True) as hdul:
        data = hdul[1].data
        header = hdul[1].header
        table = Table(data)
        for i in range(1, header["TFIELDS"] + 1):
            if "TUNIT{}".format(i) in header.keys():
                table[header["TTYPE{}".format(i)]].unit = header["TUNIT{}".format(i)]
    polspec = polspectra.from_FITS(spectrum_table)
    stack = vstack([table, polspec.table], join_type="exact")
    write_polspec(stack, out_fits, overwrite=True)

    # TODO: Make this work
    # # Add row to HDF5 table
    # stack = polspectra.polarizationspectra()
    # stack.read_HDF5(out_hdf)
    # stack.merge_tables(spectrum_table)
    # stack.write_HDF5(out_hdf, overwrite=True, compress=True)

=======
>>>>>>> a921e465

@delayed()
def convert_pdf(pdf_file: str, plots_dir: str, spec_dir: str) -> None:
    """Convert a PDF to a PNG

    Args:
        pdf_file (str): PDF file to convert
    """
    png_file = pdf_file.replace(".pdf", "")
    png_file = os.path.join(plots_dir, os.path.basename(png_file))
    log.info(f"Converting {pdf_file} to {png_file}")

    cmd = f"pdftoppm {pdf_file} {png_file} -png"
    log.info(cmd)
    sp.run(cmd.split(), check=True)
    # Grr, pdftoppm doesn't preserve the file name
    actual_name = f"{png_file}-1.png"
    wanted_name = f"{png_file}.png"
    if os.path.exists(actual_name):
        os.rename(actual_name, wanted_name)
    assert os.path.exists(wanted_name)

    # Make thumbnail plot for CASDA - needs same name as FITS
    thumb = os.path.join(spec_dir, os.path.basename(wanted_name))
    rename_dict = {
        "_spectra-plots.png": "_polspec.png",
        # "_RMSF-dirtyFDF-plots.png": "_FDFdirty.png",
        # "_cleanFDF-plots.png": "_FDFclean.png",
    }
    for old, new in rename_dict.items():
        if old in thumb:
            thumb = thumb.replace(old, new)
            try_symlink(os.path.abspath(wanted_name), thumb)
    # other_rename = {
    #     "_spectra.png": "_noise.png",
    #     "_FDFdirty.png": "_RMSF.png",
    #     "_FDFclean.png": "_FDFmodel.png",
    # }
    # for old, new in other_rename.items():
    #     if old in thumb:
    #         thumb = thumb.replace(old, new)
    # try_symlink(os.path.abspath(wanted_name), thumb)


def find_plots(data_dir: str = ".") -> list:
    """Find plots in a directory

    Args:
        data_dir (str, optional): Data containg cutouts directory. Defaults to ".".

    Returns:
        list: List of plots
    """
    cut_dir = os.path.join(data_dir, "cutouts")
    log.info(f"Globbing for plots in {cut_dir}")
    plots = glob(os.path.join(os.path.join(cut_dir, "RACS_*"), "*.pdf"))
    log.info(f"Found {len(plots)} plots")
    return plots


def main(
    polcatf: str,
    client: Client,
    data_dir: str = ".",
    prep_type: str = "test",
    do_update_cubes: bool = False,
    do_convert_spectra: bool = False,
    do_convert_plots: bool = False,
    verbose: bool = False,
    batch_size: int = 10,
    outdir=None,
):
    """Main function"""
    # Re-register astropy units
    for unit in (u.deg, u.hour, u.hourangle, u.Jy, u.arcsec, u.arcmin, u.beam):
        get_current_unit_registry().add_enabled_units([unit])
    log.info("Starting")
    log.info(f"Dask client: {client}")
    log.info(f"Reading {polcatf}")

    polcat = Table.read(polcatf)
    df = polcat.to_pandas()
    df = df.sort_values(["stokesI_fit_flag", "snr_polint"], ascending=[True, False])
    polcat = polcat[df.index.values]
    polcat.add_index("cat_id")

    test = prep_type == "test"

    log.info(f"Preparing data for {prep_type} CASDA upload")

    if prep_type == "full":
        pass

    elif prep_type == "cut":
        cut_idx = ~polcat["stokesI_fit_flag"]
        polcat = polcat[cut_idx]

    elif prep_type == "test":
<<<<<<< HEAD
        pass
=======
        polcat = polcat[:100]
>>>>>>> a921e465

    else:
        raise ValueError(f"Unknown prep_type: {prep_type}")

    casda_dir = (
        os.path.join(data_dir, f"casda_{prep_type}")
    )
    try_mkdir(casda_dir)

    # Link catalgoue to casda directory
    cat_dir = os.path.join(casda_dir, "catalogues")
    try_mkdir(cat_dir)
    if prep_type != "full":
        out_cat = os.path.join(cat_dir, os.path.basename(polcatf).replace(".xml", f".{prep_type}.xml"))
        write_votable(polcat, out_cat)
    else:
        try_symlink(
            os.path.abspath(polcatf), os.path.join(cat_dir, os.path.basename(polcatf))
        )

    cube_outputs = []
    if do_update_cubes:
        log.info("Updating cubelets")
        cube_dir = os.path.join(casda_dir, "cubelets")
        try_mkdir(cube_dir)

        cubes = find_cubes(data_dir=data_dir)
        # Check if we have a cube for each source
        try:
            assert len(cubes) == len(
                set(polcat["source_id"])
            ), "Number of cubes does not match number of sources"
        except AssertionError:
            log.warning(
                f"Found {len(cubes)} cubes, expected {len(set(polcat['source_id']))}"
            )
            if len(cubes) < len(set(polcat["source_id"])):
                log.critical("Some cubes are missing on disk!")
                raise
            else:
                log.warning("Need to exclude some cubes")
                source_ids = []
                for i, cube in enumerate(cubes):
                    basename = os.path.basename(cube)
                    cut_idx = basename.find(".cutout.")
                    source_id = basename[:cut_idx]
                    source_ids.append(source_id)
                in_idx = np.isin(source_ids, polcat["source_id"])
                cubes = list(np.array(cubes)[in_idx])
                log.warning(
                    f"I had to exclude {np.sum(~in_idx)} sources that were not in the catalogue"
                )
                # Write missing source IDs to disk
                rem_ids = list(set(np.array(source_ids)[~in_idx]))
                outf = os.path.join(casda_dir, "excluded_sources.txt")
                log.info(f"Writing excluded source IDs to {outf}")
                with open(outf, "w") as f:
                    for rid in rem_ids:
                        f.write(f"{rid}\n")
<<<<<<< HEAD
                assert len(cubes) == len(set(polcat["source_id"]))
=======
                assert len(cubes) == len(set(polcat["source_id"])), f"Number of cubes does not match number of sources -- {len(cubes)=} and {len(set(polcat['source_id']))=}"
>>>>>>> a921e465

        unique_ids, unique_idx = np.unique(polcat["source_id"], return_index=True)
        lookup = {sid: i for sid, i in zip(unique_ids, unique_idx)}
        with tqdm(total=len(cubes), desc="Sorting cubes") as pbar:

            def my_sorter(x, lookup=lookup, pbar=pbar):
                basename = x.split("/")[-1]
                cut_idx = basename.find(".cutout")
                sourcename = basename[:cut_idx]
                idx = lookup[sourcename]
                if "weight" in basename:
                    idx += 3
                for i, s in enumerate((".i.", ".q.", ".u.")):
                    if s in basename:
                        idx += i
                        pbar.update(1)
                        return idx

            sorted_cubes = sorted(cubes, key=my_sorter)

        for cube in sorted_cubes:
            out = update_cube(cube=cube, cube_dir=cube_dir)
            cube_outputs.append(out)

    spectra_outputs = []
    if do_convert_spectra:
        log.info("Converting spectra")
        spec_dir = os.path.join(casda_dir, "spectra")
        try_mkdir(spec_dir)
        spectra = find_spectra(data_dir=data_dir)
        if prep_type != "full":
            # Drop spectra that are not in the cut catalogue
            cat_ids = []
            for i, spec in enumerate(spectra):
                basename = os.path.basename(spec)
                cut_idx = basename.find(".dat")
                cat_id = basename[:cut_idx]
                cat_ids.append(cat_id)
            in_idx = np.isin(cat_ids, polcat["cat_id"])
            spectra = list(np.array(spectra)[in_idx])
        assert len(spectra) == len(polcat), f"{len(spectra)=} and {len(polcat)=}"  # Sanity check


        unique_ids, unique_idx = np.unique(polcat["cat_id"], return_index=True)
        lookup = {sid: i for sid, i in zip(unique_ids, unique_idx)}
        with tqdm(total=len(spectra), desc="Sorting spectra") as pbar:

            def my_sorter(x, lookup=lookup, pbar=pbar):
                basename = x.split("/")[-1]
                sourcename = basename.replace(".dat", "")
                idx = lookup[sourcename]
                pbar.update(1)
                return idx

            sorted_spectra = sorted(spectra, key=my_sorter)

        # Loop over spectra and convert to FITS
        gauss_ids = [
            os.path.basename(spectrum).replace(".dat", "")
            for spectrum in sorted_spectra
        ]
        polcat = polcat.loc[gauss_ids]
<<<<<<< HEAD
        with open("polcat.pkl", "wb") as f:
=======
        # hash filename using current time and hashlib
        fname_polcat_hash = f"polcat_{hashlib.sha256(str(time.time()).encode()).hexdigest()}.pkl"
        with open(fname_polcat_hash, "wb") as f:
>>>>>>> a921e465
            pickle.dump(polcat, f)
        for i, (spectrum, gauss_id, row) in enumerate(
            tqdm(
                zip(sorted_spectra, gauss_ids, polcat),
                total=len(sorted_spectra),
                desc="Converting spectra",
            )
        ):
            assert gauss_id == row["cat_id"]
            spectrum_table = convert_spectra(
                number=i,
                spectrum=spectrum,
<<<<<<< HEAD
=======
                fname_polcat_hash=fname_polcat_hash,
>>>>>>> a921e465
                spec_dir=spec_dir,
            )
            spectra_outputs.append(spectrum_table)

    plot_outputs = []
    if do_convert_plots:
        log.info("Converting plots")
        plots_dir = os.path.join(casda_dir, "plots")
        try_mkdir(plots_dir)
        spec_dir = os.path.join(casda_dir, "spectra")
        try_mkdir(spec_dir)
        plots = find_plots(data_dir=data_dir)
        unique_ids, unique_idx = np.unique(polcat["cat_id"], return_index=True)
        lookup = {sid: i for sid, i in zip(unique_ids, unique_idx)}

        if prep_type != "full":
            # Drop plots that are not in the cut catalogue
            cat_ids = []
            for i, plot in enumerate(plots):
                basename = os.path.basename(plot)
                for plot_type in ("_spectra", "_RMSF", "_clean"):
                    if plot_type in basename:
                        cat_id = basename[: basename.find(plot_type)]
                cat_ids.append(cat_id)
            in_idx = np.isin(cat_ids, polcat["cat_id"])
            plots = list(np.array(plots)[in_idx])

        assert len(plots) == len(polcat)*3, f"{len(plots)=} and {len(polcat)=}" # Sanity check

        with tqdm(total=len(plots), desc="Sorting plots") as pbar:

            def my_sorter(x, lookup=lookup, pbar=pbar):
                fname = x.split("/")[-1]
                for plot_type in ("_spectra", "_RMSF", "_clean"):
                    if plot_type in fname:
                        sourcename = fname[: fname.find(plot_type)]
                        break
                idx = lookup[sourcename]
                pbar.update(1)
                return idx

            sorted_plots = sorted(plots, key=my_sorter)
        for plot in sorted_plots:
            out = convert_pdf(pdf_file=plot, plots_dir=plots_dir, spec_dir=spec_dir)
            plot_outputs.append(out)

    for name, outputs in zip(
        ("cubes", "spectra", "plots"), (cube_outputs, spectra_outputs, plot_outputs)
    ):
<<<<<<< HEAD
        if test:
            if name == "spectra":
                n_things = 10 * 10
            elif name == "cubes":
                n_things = 10 * 10
            else:
                n_things = 30 * 10
            outputs = outputs[:n_things]
            log.info(f"Testing {len(outputs)} {name}")
        else:
            log.info(f"Starting work on {len(outputs)} {name}")
=======
        log.info(f"Starting work on {len(outputs)} {name}")
>>>>>>> a921e465

        futures = chunk_dask(
            outputs=outputs,
            client=client,
            task_name=name,
            progress_text=f"Preparing {name} for CASDA",
            verbose=verbose,
            batch_size=batch_size,
        )
        if name == "spectra" and len(outputs) > 0:
            # Get concrete results
            spectrum_tables = client.gather(client.compute(futures))
<<<<<<< HEAD
            # Init spectrum table
            out_fits, out_hdf = init_polspec(
                casda_dir=casda_dir,
                spectrum_table_0=spectrum_tables[0],
                outdir=outdir,
            )
            for spectrum_table in tqdm(
                spectrum_tables, desc="Appending spectra rows to table"
            ):
                add_polspec_row(
                    out_fits=out_fits,
                    out_hdf=out_hdf,
                    spectrum_table=spectrum_table,
                )
    if do_convert_spectra:
        os.remove("polcat.pkl")
=======
            # Add all spectrum_tables to a tar ball
            tarball = os.path.join(casda_dir, f"spice_racs_dr1_polspec_{prep_type}.tar")
            log.info(f"Adding spectra to tarball {tarball}")
            with tarfile.open(tarball, "w") as tar:
                for spectrum_table in tqdm(spectrum_tables, "Adding spectra to tarball"):
                    tar.add(spectrum_table, arcname=os.path.basename(spectrum_table))




    if do_convert_spectra:
        os.remove(fname_polcat_hash)
>>>>>>> a921e465

    log.info("Done")


def cli():
    """Command line interface"""
    parser = argparse.ArgumentParser(description="Prepare files for CASDA upload")
    parser.add_argument(
        "data_dir",
        help="Directory containing the 'cutouts' to be corrected/uploaded",
        type=str,
        default=".",
        metavar="data_dir",
    )
    parser.add_argument(
        "polcat",
        help="Path to the polarisation catalogue.",
        type=str,
        metavar="polcat",
    )

<<<<<<< HEAD
    parser.add_argument(
        "prep_type",
        choices=["full", "cut", "test"],
        help="Type of data to prepare",
        type=str,
        metavar="prep_type",
        default="test",
    )

    parser.add_argument(
=======
    parser.add_argument(
        "prep_type",
        choices=["full", "cut", "test"],
        help="Type of data to prepare",
        type=str,
        metavar="prep_type",
        default="test",
    )

    parser.add_argument(
>>>>>>> a921e465
        "--convert-cubes", action="store_true", help="Update cubes", default=False
    )
    parser.add_argument(
        "--convert-spectra", action="store_true", help="Convert spectra", default=False
    )
    parser.add_argument(
        "--convert-plots", action="store_true", help="Convert plots", default=False
    )
    parser.add_argument(
        "-v",
        "--verbose",
        action="store_true",
        help="Verbose output",
    )
    parser.add_argument(
        "--debug",
        action="store_true",
        help="Debug output",
    )
    parser.add_argument(
        "--mpi",
        action="store_true",
        help="Use MPI",
    )
    parser.add_argument(
        "--batch_size",
        help="Number parallel jobs to run",
        type=int,
        default=10,
    )
    parser.add_argument(
        "--interface",
        help="Interface to use",
        type=str,
        default="ipogif0",
    )
    parser.add_argument(
        "--outdir",
        help="Output directory",
        type=str,
        default=None,
    )
    args = parser.parse_args()
    if args.verbose:
        log.basicConfig(
            level=log.INFO,
            format="%(asctime)s.%(msecs)03d %(levelname)s %(module)s - %(funcName)s: %(message)s",
            datefmt="%Y-%m-%d %H:%M:%S",
        )
    elif args.debug:
        log.basicConfig(
            level=log.DEBUG,
            format="%(asctime)s.%(msecs)03d %(levelname)s %(module)s - %(funcName)s: %(message)s",
            datefmt="%Y-%m-%d %H:%M:%S",
        )
    else:
        log.basicConfig(
            format="%(asctime)s.%(msecs)03d %(levelname)s %(module)s - %(funcName)s: %(message)s",
            datefmt="%Y-%m-%d %H:%M:%S",
        )

    if args.mpi:
        initialize(
            interface=args.interface,
            local_directory="/dev/shm",
        )
        cluster = None
    else:
        cluster = LocalCluster(
            n_workers=12,
            processes=True,
            threads_per_worker=1,
            local_directory="/dev/shm",
        )

    with Client(
        cluster,
    ) as client:
        log.debug(f"{client=}")
        main(
            polcatf=args.polcat,
            client=client,
            data_dir=args.data_dir,
            prep_type=args.prep_type,
            do_update_cubes=args.convert_cubes,
            do_convert_spectra=args.convert_spectra,
            do_convert_plots=args.convert_plots,
            verbose=args.verbose,
            batch_size=args.batch_size,
            outdir=args.outdir,
        )


if __name__ == "__main__":
    cli()<|MERGE_RESOLUTION|>--- conflicted
+++ resolved
@@ -104,10 +104,7 @@
 def convert_spectra(
     number: int,
     spectrum: str,
-<<<<<<< HEAD
-=======
     fname_polcat_hash: str,
->>>>>>> a921e465
     spec_dir: str = ".",
 ) -> str:
     """Convert a ascii spectrum to FITS
@@ -116,14 +113,10 @@
         spectrum (str): Name of ASCII spectrum file
         spec_dir (str, optional): Directory to save FITS spectrum. Defaults to '.'.
     """
-<<<<<<< HEAD
-    with open("polcat.pkl", "rb") as f:
-=======
     # Re-register astropy units
     for unit in (u.deg, u.hour, u.hourangle, u.Jy, u.arcsec, u.arcmin, u.beam):
         get_current_unit_registry().add_enabled_units([unit])
     with open(fname_polcat_hash, "rb") as f:
->>>>>>> a921e465
         cat_row = Table(pickle.load(f)[number])
     rmsf_unit = u.def_unit("RMSF")
     unit_flux = u.Jy / u.beam
@@ -137,29 +130,17 @@
     )
 
     freq = full_data["freq"].values
-<<<<<<< HEAD
-
-    spectrum_table = polspectra.from_arrays(
-        long_array=cat_row["ra"],
-        lat_array=cat_row["dec"],
-=======
     u.deg = u.core._recreate_irreducible_unit(u.Unit, ["deg", "degree"], True)
     spectrum_table = polspectra.from_arrays(
         long_array=cat_row["ra"].value,
         lat_array=cat_row["dec"].value,
->>>>>>> a921e465
         freq_array=freq,
         stokesI=(full_data.I.values)[np.newaxis, :],
         stokesI_error=(full_data.dI.values)[np.newaxis, :],
         stokesQ=(full_data.Q.values)[np.newaxis, :],
         stokesQ_error=(full_data.dQ.values)[np.newaxis, :],
-<<<<<<< HEAD
-        stokesU=(full_data.Q.values)[np.newaxis, :],
-        stokesU_error=(full_data.dQ.values)[np.newaxis, :],
-=======
         stokesU=(full_data.U.values)[np.newaxis, :],
         stokesU_error=(full_data.dU.values)[np.newaxis, :],
->>>>>>> a921e465
         source_number_array=[number],
         cat_id=cat_row["cat_id"],
         beam_maj=cat_row["beam_maj"],
@@ -299,8 +280,6 @@
         hdul.flush()
 
     return outf
-<<<<<<< HEAD
-=======
 
 
 @delayed()
@@ -438,174 +417,10 @@
         )
         fits_columns.append(pfcol)
         col_descriptions.append(tabcol.description)
->>>>>>> a921e465
 
     tablehdu = fits.BinTableHDU.from_columns(fits_columns)
     tablehdu.writeto(filename, overwrite=overwrite)
 
-<<<<<<< HEAD
-@delayed()
-def update_cube(cube: str, cube_dir: str) -> None:
-    """Update cube headers and symlink to CASDA area
-
-    Args:
-        cube (str): Cubelet path
-        cube_dir (str): CASDA cublet directory
-    """
-    stokes = ("i", "q", "u")
-    imtypes = ("image.restored", "weights")
-    idata = fits.getdata(
-        cube,
-        memmap=True,
-    )
-    cube = os.path.abspath(cube)
-
-    for imtype in imtypes:
-        data = np.zeros((idata.shape[0], len(stokes), idata.shape[2], idata.shape[3]))
-        for i, stoke in enumerate(stokes):
-            fname = cube.replace("image.restored.i", f"{imtype}.{stoke}")
-            if stoke != "i":
-                fname = fname.replace(
-                    ".linmos.edge.linmos.fits", ".linmos.ion.edge.linmos.fits"
-                )
-                if not os.path.exists(fname) and imtype == "weights":
-                    fname = fname.replace(
-                        ".linmos.ion.edge.linmos.fits", ".linmos.edge.linmos.fits"
-                    )
-            if not os.path.exists(fname):
-                raise FileNotFoundError(f"Could not find {fname}")
-            data[:, i, :, :] = fits.getdata(
-                fname,
-                memmap=True,
-            )[:, 0, :, :]
-
-            # Get header from Stokes Q
-            if stoke == "q":
-                header = fits.getheader(fname)
-        # Get source ID and update header
-        source_id = os.path.basename(os.path.dirname(cube))
-        header["OBJECT"] = (source_id, "Source ID")
-        header["CRVAL3"] = 1.0
-
-        outf = os.path.join(
-            cube_dir,
-            os.path.basename(cube).replace(
-                "image.restored.i.", f"{imtype}.{''.join(stokes)}."
-            ),
-        ).replace("RACS_test4_1.05_", "RACS_")
-        log.info(f"Writing {outf} cubelet")
-        fits.writeto(outf, data, header, overwrite=True)
-
-        # Move cube to cubelets directory
-        make_thumbnail(outf, cube_dir)
-
-
-def find_cubes(data_dir: str = ".") -> list:
-    """Find Stokes I image cubelets in a directory
-
-    Args:
-        data_dir (str, optional): Data containg cutouts directory. Defaults to ".".
-
-    Returns:
-        list: List of cubelets
-    """
-    cut_dir = os.path.join(data_dir, "cutouts")
-    log.info(f"Globbing for cubes in {cut_dir}")
-    cubes = glob(
-        os.path.join(os.path.join(cut_dir, "*"), "*.image.restored.i.*.linmos.fits")
-    )
-    log.info(f"Found {len(cubes)} Stokes I image cubes")
-    return cubes
-
-
-# @delayed(nout=2)
-def init_polspec(
-    casda_dir: str,
-    spectrum_table_0: str,
-    outdir: str = None,
-):
-    if outdir is None:
-        outdir = casda_dir
-    polspec_0 = polspectra.from_FITS(spectrum_table_0)
-    out_fits = os.path.join(os.path.abspath(outdir), "spice_racs_dr1_polspec.fits")
-    log.info(f"Saving to {out_fits}")
-    polspec_0.write_FITS(out_fits, overwrite=True)
-
-    out_hdf = os.path.join(os.path.abspath(outdir), "spice_racs_dr1_polspec.hdf5")
-    # log.info(f"Saving to {out_hdf}")
-    # polspec_0.write_HDF5(out_hdf, overwrite=True, compress=True)
-
-    return out_fits, out_hdf
-
-
-# Reworked from polspectra.py
-def write_polspec(table: Table, filename: str, overwrite: bool = False):
-    """Write the polspectra to a FITS file.
-    Parameters:
-        table: astropy.table.Table
-        filename : str
-            Name and relative path of the file to save to.
-        overwrite : bool [False]
-            Overwrite the file if it already exists?"""
-    # This is going to be complicated, because the automatic write algorithm
-    # doesn't like variable length arrays. pyfits can support it, it just
-    # needs a little TLC to get it into the correct format.
-    # Converting to FITSrec format loses the column description...
-    # Is that important?
-    fits_columns = []
-    col_descriptions = []
-
-    # per column, convert to fits column:
-    for col in table.colnames:
-        tabcol = table[col]
-        if tabcol.dtype != np.dtype("object"):  # Normal columns
-            col_format = fits.column._convert_record2fits(tabcol.dtype)
-        else:  # Channelized columns
-            subtype = np.result_type(
-                np.array(tabcol[0])
-            )  # get the type of each element in 2D array
-            col_format = "Q" + fits.column._convert_record2fits(subtype) + "()"
-        if tabcol.unit != None:
-            unit = tabcol.unit.to_string()
-        else:
-            unit = ""
-        pfcol = fits.Column(
-            name=tabcol.name, unit=unit, array=tabcol.data, format=col_format
-        )
-        fits_columns.append(pfcol)
-        col_descriptions.append(tabcol.description)
-
-    tablehdu = fits.BinTableHDU.from_columns(fits_columns)
-    tablehdu.writeto(filename, overwrite=overwrite)
-
-
-# @delayed()
-def add_polspec_row(
-    out_fits: str,
-    out_hdf: str,
-    spectrum_table: str,
-) -> None:
-    # Add row to FITS table
-    with fits.open(out_fits, mode="denywrite", memmap=True) as hdul:
-        data = hdul[1].data
-        header = hdul[1].header
-        table = Table(data)
-        for i in range(1, header["TFIELDS"] + 1):
-            if "TUNIT{}".format(i) in header.keys():
-                table[header["TTYPE{}".format(i)]].unit = header["TUNIT{}".format(i)]
-    polspec = polspectra.from_FITS(spectrum_table)
-    stack = vstack([table, polspec.table], join_type="exact")
-    write_polspec(stack, out_fits, overwrite=True)
-
-    # TODO: Make this work
-    # # Add row to HDF5 table
-    # stack = polspectra.polarizationspectra()
-    # stack.read_HDF5(out_hdf)
-    # stack.merge_tables(spectrum_table)
-    # stack.write_HDF5(out_hdf, overwrite=True, compress=True)
-
-=======
->>>>>>> a921e465
 
 @delayed()
 def convert_pdf(pdf_file: str, plots_dir: str, spec_dir: str) -> None:
@@ -704,11 +519,7 @@
         polcat = polcat[cut_idx]
 
     elif prep_type == "test":
-<<<<<<< HEAD
-        pass
-=======
         polcat = polcat[:100]
->>>>>>> a921e465
 
     else:
         raise ValueError(f"Unknown prep_type: {prep_type}")
@@ -768,11 +579,7 @@
                 with open(outf, "w") as f:
                     for rid in rem_ids:
                         f.write(f"{rid}\n")
-<<<<<<< HEAD
-                assert len(cubes) == len(set(polcat["source_id"]))
-=======
                 assert len(cubes) == len(set(polcat["source_id"])), f"Number of cubes does not match number of sources -- {len(cubes)=} and {len(set(polcat['source_id']))=}"
->>>>>>> a921e465
 
         unique_ids, unique_idx = np.unique(polcat["source_id"], return_index=True)
         lookup = {sid: i for sid, i in zip(unique_ids, unique_idx)}
@@ -835,13 +642,9 @@
             for spectrum in sorted_spectra
         ]
         polcat = polcat.loc[gauss_ids]
-<<<<<<< HEAD
-        with open("polcat.pkl", "wb") as f:
-=======
         # hash filename using current time and hashlib
         fname_polcat_hash = f"polcat_{hashlib.sha256(str(time.time()).encode()).hexdigest()}.pkl"
         with open(fname_polcat_hash, "wb") as f:
->>>>>>> a921e465
             pickle.dump(polcat, f)
         for i, (spectrum, gauss_id, row) in enumerate(
             tqdm(
@@ -854,10 +657,7 @@
             spectrum_table = convert_spectra(
                 number=i,
                 spectrum=spectrum,
-<<<<<<< HEAD
-=======
                 fname_polcat_hash=fname_polcat_hash,
->>>>>>> a921e465
                 spec_dir=spec_dir,
             )
             spectra_outputs.append(spectrum_table)
@@ -907,21 +707,7 @@
     for name, outputs in zip(
         ("cubes", "spectra", "plots"), (cube_outputs, spectra_outputs, plot_outputs)
     ):
-<<<<<<< HEAD
-        if test:
-            if name == "spectra":
-                n_things = 10 * 10
-            elif name == "cubes":
-                n_things = 10 * 10
-            else:
-                n_things = 30 * 10
-            outputs = outputs[:n_things]
-            log.info(f"Testing {len(outputs)} {name}")
-        else:
-            log.info(f"Starting work on {len(outputs)} {name}")
-=======
         log.info(f"Starting work on {len(outputs)} {name}")
->>>>>>> a921e465
 
         futures = chunk_dask(
             outputs=outputs,
@@ -934,24 +720,6 @@
         if name == "spectra" and len(outputs) > 0:
             # Get concrete results
             spectrum_tables = client.gather(client.compute(futures))
-<<<<<<< HEAD
-            # Init spectrum table
-            out_fits, out_hdf = init_polspec(
-                casda_dir=casda_dir,
-                spectrum_table_0=spectrum_tables[0],
-                outdir=outdir,
-            )
-            for spectrum_table in tqdm(
-                spectrum_tables, desc="Appending spectra rows to table"
-            ):
-                add_polspec_row(
-                    out_fits=out_fits,
-                    out_hdf=out_hdf,
-                    spectrum_table=spectrum_table,
-                )
-    if do_convert_spectra:
-        os.remove("polcat.pkl")
-=======
             # Add all spectrum_tables to a tar ball
             tarball = os.path.join(casda_dir, f"spice_racs_dr1_polspec_{prep_type}.tar")
             log.info(f"Adding spectra to tarball {tarball}")
@@ -964,7 +732,6 @@
 
     if do_convert_spectra:
         os.remove(fname_polcat_hash)
->>>>>>> a921e465
 
     log.info("Done")
 
@@ -986,7 +753,6 @@
         metavar="polcat",
     )
 
-<<<<<<< HEAD
     parser.add_argument(
         "prep_type",
         choices=["full", "cut", "test"],
@@ -997,18 +763,6 @@
     )
 
     parser.add_argument(
-=======
-    parser.add_argument(
-        "prep_type",
-        choices=["full", "cut", "test"],
-        help="Type of data to prepare",
-        type=str,
-        metavar="prep_type",
-        default="test",
-    )
-
-    parser.add_argument(
->>>>>>> a921e465
         "--convert-cubes", action="store_true", help="Update cubes", default=False
     )
     parser.add_argument(
