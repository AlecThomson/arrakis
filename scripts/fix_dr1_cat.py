#!/usr/bin/env python3
"""Post process DR1 catalog"""
import os
import numpy as np
from astropy.table import Table, Column
from astropy.coordinates import SkyCoord
import astropy.units as u
from spiceracs.makecat import is_leakage, get_fit_func, write_votable
from spica import SPICA, basedir
import logging as log
from rmtable import RMTable
import pickle
from IPython import embed


def fix_fields(tab: Table) -> Table:
    # Get field data, and index by field/tile ID
    field = Table.read(f"{basedir}/field_data.csv")
    field = field[field["SELECT"] == 1]
    field.add_index("FIELD_NAME")
    tab.add_index("tile_id")

    # Compare the fields we have to those we want
    fields_in_cat = list(set(tab["tile_id"]))
    fields_in_spica = [f"RACS_{name}" for name in SPICA]
    log.debug(f"Fields in catalogue: {fields_in_cat}")
    log.debug(f"Fields in spica: {fields_in_spica}")
    fields_not_in_spica = [f for f in fields_in_cat if f not in fields_in_spica]
    spica_field = field.loc[fields_in_spica]
    spica_field_coords = SkyCoord(
        spica_field["RA_DEG"], spica_field["DEC_DEG"], unit=(u.deg, u.deg), frame="icrs"
    )
    # These are the sources to update
    sources_to_fix = tab.loc[fields_not_in_spica]
    log.info(f"Found {len(sources_to_fix)} sources to fix")

    source_coords = SkyCoord(sources_to_fix["ra"], sources_to_fix["dec"])

    # Get separation between source and field centres
    seps = []
    for c in spica_field_coords:
        sep = c.separation(source_coords)
        seps.append(sep.to(u.deg).value)
    # Find the closest field and set the tile_id etc in catalogue
    sep_arr = np.array(seps) * u.deg
    min_idx = np.argmin(sep_arr, axis=0)
    min_seps = np.min(sep_arr, axis=0)
    closest_fields = np.array(fields_in_spica)[min_idx]
    new_tab = tab.copy()
    idx = new_tab.loc_indices[fields_not_in_spica]
    # Update tile_id and field sep
    new_tab.remove_indices("tile_id")

    all_fields = new_tab["tile_id"].value
    all_fields[idx] = closest_fields
    new_tab["tile_id"] = all_fields

    all_seps = (
        new_tab["separation_tile_centre"].value * new_tab["separation_tile_centre"].unit
<<<<<<< HEAD
=======
    )
    all_seps[idx] = min_seps
    new_tab["separation_tile_centre"] = Column(
        data=all_seps,
    )
    new_tab["beamdist"] = Column(
        data=all_seps,
>>>>>>> e3057abe
    )
    all_seps[idx] = min_seps
    new_tab["separation_tile_centre"] = Column(data=all_seps,)
    new_tab["beamdist"] = Column(data=all_seps,)

    # Fix the units - Why does VOTable do this?? Thanks I hate it
    dumb_units = {
        "Jy.beam-1": u.Jy / u.beam,
        "mJy.beam-1": u.mJy / u.beam,
    }
    for col in new_tab.colnames:
        if str(new_tab[col].unit) in dumb_units.keys():
            new_tab[col].unit = dumb_units[str(new_tab[col].unit)]

    return new_tab


def main(cat: str):
    log.debug(f"Reading {cat}")
    tab = RMTable.read(cat)
    log.debug(f"Fixing {cat}")
    tab = fix_fields(tab)
    fit = get_fit_func(tab, degree=4, do_plot=False)
    leakage_flag = is_leakage(
        tab["fracpol"].value, tab["beamdist"].to(u.deg).value, fit
    )
    tab["leakage_flag"] = leakage_flag
    leakage = fit(tab["separation_tile_centre"].to(u.deg).value)
    tab["leakage"] = leakage
    _, ext = os.path.splitext(cat)
    outfile = cat.replace(ext, f".corrected{ext}")

    outfit = cat.replace(ext, f".corrected.leakage.pkl")
    with open(outfit, "wb") as f:
        pickle.dump(fit, f)
        log.info(f"Wrote leakage fit to {outfit}")

    # outplot = cat.replace(ext, f'.corrected.leakage.pdf')
    # log.info(f"Writing leakage plot to {outplot}")
    # fig.savefig(outplot, dpi=300, bbox_inches='tight')

    log.info(f"Writing corrected catalogue to {outfile}")
    if ext == ".xml" or ext == ".vot":
        write_votable(tab, outfile)
    else:
        tab.write(outfile, overwrite=True)
    log.info(f"{outfile} written to disk")
    log.info("Done!")


def cli():
    import argparse

    parser = argparse.ArgumentParser(description="Fix DR1 catalogs")
    parser.add_argument("catalogue", type=str, help="Input catalog")
    parser.add_argument("--debug", action="store_true", help="Print debug messages")
    args = parser.parse_args()

    log.basicConfig(
        level=log.INFO,
        format="%(asctime)s.%(msecs)03d %(levelname)s %(module)s - %(funcName)s: %(message)s",
        datefmt="%Y-%m-%d %H:%M:%S",
        force=True,
    )

    if args.debug:
        log.basicConfig(
            level=log.DEBUG,
            format="%(asctime)s.%(msecs)03d %(levelname)s %(module)s - %(funcName)s: %(message)s",
            datefmt="%Y-%m-%d %H:%M:%S",
            force=True,
        )

    main(cat=args.catalogue)


if __name__ == "__main__":
    cli()<|MERGE_RESOLUTION|>--- conflicted
+++ resolved
@@ -57,8 +57,6 @@
 
     all_seps = (
         new_tab["separation_tile_centre"].value * new_tab["separation_tile_centre"].unit
-<<<<<<< HEAD
-=======
     )
     all_seps[idx] = min_seps
     new_tab["separation_tile_centre"] = Column(
@@ -66,7 +64,6 @@
     )
     new_tab["beamdist"] = Column(
         data=all_seps,
->>>>>>> e3057abe
     )
     all_seps[idx] = min_seps
     new_tab["separation_tile_centre"] = Column(data=all_seps,)
