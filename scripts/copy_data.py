#!/usr/bin/env python3
import argparse
import os
from glob import glob
from pathlib import Path
from shutil import SameFileError, copyfile

from astropy.table import Table

from arrakis.logger import logger
from arrakis.utils import try_mkdir


def yes_or_no(question):
    while "Please answer 'y' or 'n'":
        reply = str(input(question + " (y/n): ")).lower().strip()
        if reply[:1] == "y":
            return True
        if reply[:1] == "n":
            return False


def rsync(src, tgt):
    os.system(f"rsync -rPvh {src} {tgt}")


def prsync(wild_src: str, tgt: str, ncores: int):
    os.system(f"ls -d {wild_src} | xargs -n 1 -P {ncores} -I% rsync -rvh % {tgt}")


def main(
    name: str,
    sbid: int,
    racs_area: str,
    spice_area: str,
    survey_dir: Path,
    epoch: int = 0,
    ncores=1,
    clean=False,
    force=False,
):
<<<<<<< HEAD
    field_path = survey_dir / "db" / f"epoch_{epoch}" / "field_data.csv"
    tab = Table.read(field_path)
=======
    tab = Table.read(
        "/group/askap/athomson/repos/arrakis/askap_surveys/racs/db/epoch_0/field_data.csv"
    )
>>>>>>> 70aa472a
    tab.add_index("FIELD_NAME")
    tab.add_index("CAL_SBID")
    row = Table(tab.loc["FIELD_NAME", f"RACS_{name}"]).loc["CAL_SBID", sbid]["INDEX"]
    sb_dir = os.path.abspath(f"{spice_area}/{sbid}")
    field_dir = os.path.abspath(f"{sb_dir}/RACS_test4_1.05_{name}")
    bpcal = os.path.abspath(f"{sb_dir}/BPCAL")
    check = os.path.abspath(f"{field_dir}/Checkfiles")
    if clean:
        if force:
            yes = True
        else:
            yes = yes_or_no(
                f"This will delete the CONTCUBE checkfiles in {check}. Are you sure?"
            )
    for idir in [sb_dir, field_dir, bpcal, check]:
        try_mkdir(idir)

    prsync(f"{racs_area}/{sbid}/BPCAL/calparameters_1934_bp_*.tab", f"{bpcal}/", ncores)
    # Needed until pipeline update
    # prsync(
    #     f"{racs_area}/{sbid}/RACS_test4_1.05_{name}/*_averaged_cal.ms",
    #     f"{field_dir}/",
    #     ncores
    # )
    # prsync(
    #     f"{racs_area}/{sbid}/RACS_test4_1.05_{name}/*.ms.flagSummary",
    #     f"{field_dir}/",
    #     ncores
    # )
    prsync(
        f"{racs_area}/{sbid}/RACS_test4_1.05_{name}/*_averaged_cal.leakage.ms",
        f"{field_dir}/",
        ncores,
    )

    rsync(f"{racs_area}/{sbid}/RACS_test4_1.05_{name}/Checkfiles/", f"{check}/")

    # Fix for multiple fields
    for f in sorted(glob(f"{check}/*")):
        abspath = os.path.abspath(f)
        idx = abspath.find("_F")
        f_no = abspath[idx + 1 : idx + 4]
        newpath = abspath.replace(f_no, "F00")
        try:
            copyfile(abspath, newpath)
        except SameFileError:
            pass
        logger.debug(os.path.basename(newpath))

    if clean:
        if yes:
            files = glob(f"{check}/CONTCUBE*")
            for f in files:
                os.remove(f)


def cli():
    descStr = f"""
    Copy data from RACS area to SPICE area'
    """
    parser = argparse.ArgumentParser(
        description=descStr, formatter_class=argparse.RawTextHelpFormatter
    )
    parser.add_argument(
        "field", metavar="field", type=str, help="RACS field to find e.g. 2132-50A"
    )

    parser.add_argument(
        "cal_sbid",
        metavar="cal_sbid",
        type=int,
        help="Calibrator SBID for field",
    )
    parser.add_argument(
        "survey",
        type=str,
        help="Survey directory",
    )
    parser.add_argument(
        "--epoch",
        type=int,
        default=0,
        help="Epoch to read field data from",
    )
    parser.add_argument(
        "--clean",
        action="store_true",
        help="Cleanup Checkfiles",
    )
    parser.add_argument(
        "--force",
        action="store_true",
        help="Force cleanup of Checkfiles",
    )
    parser.add_argument(
        "--ncores",
        type=int,
        default=1,
        help="Ncores for parallel rsync",
    )

    parser.add_argument(
        "--RACS",
        type=str,
        default=os.path.abspath("/askapbuffer/payne/mcc381/RACS"),
        help="RACS area",
    )
    parser.add_argument(
        "--spice",
        type=str,
        default=os.path.abspath("/scratch/ja3/athomson/spica"),
        help="SPICE area",
    )

    args = parser.parse_args()
    main(
        name=args.field,
        sbid=args.cal_sbid,
        racs_area=args.RACS,
        spice_area=args.spice,
        survey_dir=Path(args.survey),
        epoch=args.epoch,
        ncores=args.ncores,
        clean=args.clean,
        force=args.force,
    )


if __name__ == "__main__":
    cli()<|MERGE_RESOLUTION|>--- conflicted
+++ resolved
@@ -39,14 +39,8 @@
     clean=False,
     force=False,
 ):
-<<<<<<< HEAD
     field_path = survey_dir / "db" / f"epoch_{epoch}" / "field_data.csv"
     tab = Table.read(field_path)
-=======
-    tab = Table.read(
-        "/group/askap/athomson/repos/arrakis/askap_surveys/racs/db/epoch_0/field_data.csv"
-    )
->>>>>>> 70aa472a
     tab.add_index("FIELD_NAME")
     tab.add_index("CAL_SBID")
     row = Table(tab.loc["FIELD_NAME", f"RACS_{name}"]).loc["CAL_SBID", sbid]["INDEX"]
